--- conflicted
+++ resolved
@@ -58,16 +58,6 @@
       >
         <div />
       </button>
-<<<<<<< HEAD
-=======
-      <button
-        class="_icon-button_1k9cw_17"
-        style="--cpd-icon-button-size: 32px;"
-        title="Notifications"
-      >
-        <div />
-      </button>
->>>>>>> 1498c51b
     </nav>
   </header>
 </DocumentFragment>
