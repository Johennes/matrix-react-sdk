/*
Copyright 2021 The Matrix.org Foundation C.I.C.

Licensed under the Apache License, Version 2.0 (the "License");
you may not use this file except in compliance with the License.
You may obtain a copy of the License at

    http://www.apache.org/licenses/LICENSE-2.0

Unless required by applicable law or agreed to in writing, software
distributed under the License is distributed on an "AS IS" BASIS,
WITHOUT WARRANTIES OR CONDITIONS OF ANY KIND, either express or implied.
See the License for the specific language governing permissions and
limitations under the License.
*/

import EventEmitter from "events";
import {UPDATE_EVENT} from "../stores/AsyncStore";
import {arrayRescale, arraySeed, arraySmoothingResample} from "../utils/arrays";
import {SimpleObservable} from "matrix-widget-api";
import {IDestroyable} from "../utils/IDestroyable";
import {PlaybackClock} from "./PlaybackClock";
<<<<<<< HEAD
=======
import {clamp} from "../utils/numbers";
import {createAudioContext, decodeOgg} from "./compat";
>>>>>>> 8d5b2d63

export enum PlaybackState {
    Decoding = "decoding",
    Stopped = "stopped", // no progress on timeline
    Paused = "paused", // some progress on timeline
    Playing = "playing", // active progress through timeline
}

export const PLAYBACK_WAVEFORM_SAMPLES = 39;
const DEFAULT_WAVEFORM = arraySeed(0, PLAYBACK_WAVEFORM_SAMPLES);

function makePlaybackWaveform(input: number[]): number[] {
    // We use a smoothing resample to keep the rough shape of the waveform the user will be seeing. We
    // then rescale so the user can see the waveform properly (loud noises == 100%).
    return arrayRescale(arraySmoothingResample(input, PLAYBACK_WAVEFORM_SAMPLES), 0, 1);
}

export class Playback extends EventEmitter implements IDestroyable {
    private readonly context: AudioContext;
    private source: AudioBufferSourceNode;
    private state = PlaybackState.Decoding;
    private audioBuf: AudioBuffer;
    private resampledWaveform: number[];
    private waveformObservable = new SimpleObservable<number[]>();
    private readonly clock: PlaybackClock;

    /**
     * Creates a new playback instance from a buffer.
     * @param {ArrayBuffer} buf The buffer containing the sound sample.
     * @param {number[]} seedWaveform Optional seed waveform to present until the proper waveform
     * can be calculated. Contains values between zero and one, inclusive.
     */
    constructor(private buf: ArrayBuffer, seedWaveform = DEFAULT_WAVEFORM) {
        super();
<<<<<<< HEAD
        this.context = new AudioContext();
        this.resampledWaveform = makePlaybackWaveform(seedWaveform ?? DEFAULT_WAVEFORM);
=======
        this.context = createAudioContext();
        this.resampledWaveform = arrayFastResample(seedWaveform ?? DEFAULT_WAVEFORM, PLAYBACK_WAVEFORM_SAMPLES);
>>>>>>> 8d5b2d63
        this.waveformObservable.update(this.resampledWaveform);
        this.clock = new PlaybackClock(this.context);
    }

    /**
     * Stable waveform for the playback. Values are guaranteed to be between
     * zero and one, inclusive.
     */
    public get waveform(): number[] {
        return this.resampledWaveform;
    }

    public get waveformData(): SimpleObservable<number[]> {
        return this.waveformObservable;
    }

    public get clockInfo(): PlaybackClock {
        return this.clock;
    }

    public get currentState(): PlaybackState {
        return this.state;
    }

    public get isPlaying(): boolean {
        return this.currentState === PlaybackState.Playing;
    }

    public emit(event: PlaybackState, ...args: any[]): boolean {
        this.state = event;
        super.emit(event, ...args);
        super.emit(UPDATE_EVENT, event, ...args);
        return true; // we don't ever care if the event had listeners, so just return "yes"
    }

    public destroy() {
        // noinspection JSIgnoredPromiseFromCall - not concerned about being called async here
        this.stop();
        this.removeAllListeners();
        this.clock.destroy();
        this.waveformObservable.close();
    }

    public async prepare() {
        // Safari compat: promise API not supported on this function
        this.audioBuf = await new Promise((resolve, reject) => {
            this.context.decodeAudioData(this.buf, b => resolve(b), async e => {
                // This error handler is largely for Safari as well, which doesn't support Opus/Ogg
                // very well.
                console.error("Error decoding recording: ", e);
                console.warn("Trying to re-encode to WAV instead...");

                const wav = await decodeOgg(this.buf);

                // noinspection ES6MissingAwait - not needed when using callbacks
                this.context.decodeAudioData(wav, b => resolve(b), e => {
                    console.error("Still failed to decode recording: ", e);
                    reject(e);
                });
            });
        });

        // Update the waveform to the real waveform once we have channel data to use. We don't
        // exactly trust the user-provided waveform to be accurate...
        const waveform = Array.from(this.audioBuf.getChannelData(0));
        this.resampledWaveform = makePlaybackWaveform(waveform);
        this.waveformObservable.update(this.resampledWaveform);

        this.emit(PlaybackState.Stopped); // signal that we're not decoding anymore
        this.clock.durationSeconds = this.audioBuf.duration;
    }

    private onPlaybackEnd = async () => {
        await this.context.suspend();
        this.emit(PlaybackState.Stopped);
    };

    public async play() {
        // We can't restart a buffer source, so we need to create a new one if we hit the end
        if (this.state === PlaybackState.Stopped) {
            if (this.source) {
                this.source.disconnect();
                this.source.removeEventListener("ended", this.onPlaybackEnd);
            }

            this.source = this.context.createBufferSource();
            this.source.connect(this.context.destination);
            this.source.buffer = this.audioBuf;
            this.source.start(); // start immediately
            this.source.addEventListener("ended", this.onPlaybackEnd);
        }

        // We use the context suspend/resume functions because it allows us to pause a source
        // node, but that still doesn't help us when the source node runs out (see above).
        await this.context.resume();
        this.clock.flagStart();
        this.emit(PlaybackState.Playing);
    }

    public async pause() {
        await this.context.suspend();
        this.emit(PlaybackState.Paused);
    }

    public async stop() {
        await this.onPlaybackEnd();
        this.clock.flagStop();
    }

    public async toggle() {
        if (this.isPlaying) await this.pause();
        else await this.play();
    }
}<|MERGE_RESOLUTION|>--- conflicted
+++ resolved
@@ -20,11 +20,7 @@
 import {SimpleObservable} from "matrix-widget-api";
 import {IDestroyable} from "../utils/IDestroyable";
 import {PlaybackClock} from "./PlaybackClock";
-<<<<<<< HEAD
-=======
-import {clamp} from "../utils/numbers";
 import {createAudioContext, decodeOgg} from "./compat";
->>>>>>> 8d5b2d63
 
 export enum PlaybackState {
     Decoding = "decoding",
@@ -59,13 +55,8 @@
      */
     constructor(private buf: ArrayBuffer, seedWaveform = DEFAULT_WAVEFORM) {
         super();
-<<<<<<< HEAD
-        this.context = new AudioContext();
-        this.resampledWaveform = makePlaybackWaveform(seedWaveform ?? DEFAULT_WAVEFORM);
-=======
         this.context = createAudioContext();
         this.resampledWaveform = arrayFastResample(seedWaveform ?? DEFAULT_WAVEFORM, PLAYBACK_WAVEFORM_SAMPLES);
->>>>>>> 8d5b2d63
         this.waveformObservable.update(this.resampledWaveform);
         this.clock = new PlaybackClock(this.context);
     }
