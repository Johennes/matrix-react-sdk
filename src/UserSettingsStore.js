/*
Copyright 2015, 2016 OpenMarket Ltd
Copyright 2017 New Vector Ltd

Licensed under the Apache License, Version 2.0 (the "License");
you may not use this file except in compliance with the License.
You may obtain a copy of the License at

    http://www.apache.org/licenses/LICENSE-2.0

Unless required by applicable law or agreed to in writing, software
distributed under the License is distributed on an "AS IS" BASIS,
WITHOUT WARRANTIES OR CONDITIONS OF ANY KIND, either express or implied.
See the License for the specific language governing permissions and
limitations under the License.
*/

import Promise from 'bluebird';
import MatrixClientPeg from './MatrixClientPeg';

/*
 * TODO: Make things use this. This is all WIP - see UserSettings.js for usage.
 */
export default {
<<<<<<< HEAD
    LABS_FEATURES: [
        {
            name: "-",
            id: 'matrix_apps',
            default: true,

            // XXX: Always use default, ignore localStorage and remove from labs
            override: true,
        }, {
            name: '-',
            id: 'youtube_preview',
            default: false,
        },
    ],

    // horrible but it works. The locality makes this somewhat more palatable.
    doTranslations: function() {
        this.LABS_FEATURES[0].name = _t("Matrix Apps");
        this.LABS_FEATURES[1].name = 'Youtube Previews';
    },

=======
>>>>>>> ff25c2f3
    loadProfileInfo: function() {
        const cli = MatrixClientPeg.get();
        return cli.getProfileInfo(cli.credentials.userId);
    },

    saveDisplayName: function(newDisplayname) {
        return MatrixClientPeg.get().setDisplayName(newDisplayname);
    },

    loadThreePids: function() {
        if (MatrixClientPeg.get().isGuest()) {
            return Promise.resolve({
                threepids: [],
            }); // guests can't poke 3pid endpoint
        }
        return MatrixClientPeg.get().getThreePids();
    },

    saveThreePids: function(threePids) {
        // TODO
    },

    changePassword: function(oldPassword, newPassword) {
        const cli = MatrixClientPeg.get();

        const authDict = {
            type: 'm.login.password',
            user: cli.credentials.userId,
            password: oldPassword,
        };

        return cli.setPassword(authDict, newPassword);
    },

    /*
     * Returns the email pusher (pusher of type 'email') for a given
     * email address. Email pushers all have the same app ID, so since
     * pushers are unique over (app ID, pushkey), there will be at most
     * one such pusher.
     */
    getEmailPusher: function(pushers, address) {
        if (pushers === undefined) {
            return undefined;
        }
        for (let i = 0; i < pushers.length; ++i) {
            if (pushers[i].kind === 'email' && pushers[i].pushkey === address) {
                return pushers[i];
            }
        }
        return undefined;
    },

    hasEmailPusher: function(pushers, address) {
        return this.getEmailPusher(pushers, address) !== undefined;
    },

    addEmailPusher: function(address, data) {
        return MatrixClientPeg.get().setPusher({
            kind: 'email',
            app_id: 'm.email',
            pushkey: address,
            app_display_name: 'Email Notifications',
            device_display_name: address,
            lang: navigator.language,
            data: data,
            append: true,  // We always append for email pushers since we don't want to stop other accounts notifying to the same email address
        });
    },
};<|MERGE_RESOLUTION|>--- conflicted
+++ resolved
@@ -22,30 +22,6 @@
  * TODO: Make things use this. This is all WIP - see UserSettings.js for usage.
  */
 export default {
-<<<<<<< HEAD
-    LABS_FEATURES: [
-        {
-            name: "-",
-            id: 'matrix_apps',
-            default: true,
-
-            // XXX: Always use default, ignore localStorage and remove from labs
-            override: true,
-        }, {
-            name: '-',
-            id: 'youtube_preview',
-            default: false,
-        },
-    ],
-
-    // horrible but it works. The locality makes this somewhat more palatable.
-    doTranslations: function() {
-        this.LABS_FEATURES[0].name = _t("Matrix Apps");
-        this.LABS_FEATURES[1].name = 'Youtube Previews';
-    },
-
-=======
->>>>>>> ff25c2f3
     loadProfileInfo: function() {
         const cli = MatrixClientPeg.get();
         return cli.getProfileInfo(cli.credentials.userId);
