--- conflicted
+++ resolved
@@ -142,10 +142,7 @@
         isInfoMessage = true;
     }
 
-<<<<<<< HEAD
     return { tileHandler, isInfoMessage, isBubbleMessage, isLeftAlignedBubbleMessage };
-=======
-    return { tileHandler, isInfoMessage, isBubbleMessage };
 }
 
 export function isVoiceMessage(mxEvent: MatrixEvent): boolean {
@@ -155,5 +152,4 @@
         !!content['org.matrix.msc2516.voice'] ||
         !!content['org.matrix.msc3245.voice']
     );
->>>>>>> cedf2db9
 }