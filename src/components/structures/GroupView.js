--- conflicted
+++ resolved
@@ -820,11 +820,7 @@
 
         const hostingSignupLink = getHostingLink('community-settings');
         let hostingSignup = null;
-<<<<<<< HEAD
-        if (hostingSignupLink) {
-=======
         if (hostingSignupLink && this.state.isUserPrivileged) {
->>>>>>> ce1a9852
             hostingSignup = <div className="mx_GroupView_hostingSignup">
                 {_t(
                     "Want more than a community? <a>Get your own server</a>", {},
