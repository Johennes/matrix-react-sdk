/*
Copyright 2015, 2016 OpenMarket Ltd

Licensed under the Apache License, Version 2.0 (the "License");
you may not use this file except in compliance with the License.
You may obtain a copy of the License at

    http://www.apache.org/licenses/LICENSE-2.0

Unless required by applicable law or agreed to in writing, software
distributed under the License is distributed on an "AS IS" BASIS,
WITHOUT WARRANTIES OR CONDITIONS OF ANY KIND, either express or implied.
See the License for the specific language governing permissions and
limitations under the License.
*/
var React = require('react');
var Matrix = require("matrix-js-sdk");
var url = require('url');
var Favico = require('favico.js');

var MatrixClientPeg = require("../../MatrixClientPeg");
var Notifier = require("../../Notifier");
var ContextualMenu = require("../../ContextualMenu");
var RoomListSorter = require("../../RoomListSorter");
var UserActivity = require("../../UserActivity");
var Presence = require("../../Presence");
var dis = require("../../dispatcher");

var Login = require("./login/Login");
var Registration = require("./login/Registration");
var PostRegistration = require("./login/PostRegistration");

var Modal = require("../../Modal");
var Tinter = require("../../Tinter");
var sdk = require('../../index');
var MatrixTools = require('../../MatrixTools');
var linkifyMatrix = require("../../linkify-matrix");

module.exports = React.createClass({
    displayName: 'MatrixChat',

    propTypes: {
        config: React.PropTypes.object.isRequired,
        ConferenceHandler: React.PropTypes.any,
        onNewScreen: React.PropTypes.func,
        registrationUrl: React.PropTypes.string,
        enableGuest: React.PropTypes.bool,
        startingQueryParams: React.PropTypes.object
    },

    PageTypes: {
        RoomView: "room_view",
        UserSettings: "user_settings",
        CreateRoom: "create_room",
        RoomDirectory: "room_directory",
    },

    AuxPanel: {
        RoomSettings: "room_settings",
    },

    getInitialState: function() {
        var s = {
            logged_in: !!(MatrixClientPeg.get() && MatrixClientPeg.get().credentials),
            collapse_lhs: false,
            collapse_rhs: false,
            ready: false,
            width: 10000,
            autoPeek: true, // by default, we peek into rooms when we try to join them
        };
        if (s.logged_in) {
            if (MatrixClientPeg.get().getRooms().length) {
                s.page_type = this.PageTypes.RoomView;
            } else {
                // we don't need to default to the directoy here
                // as we'll go there anyway after syncing
                // s.page_type = this.PageTypes.RoomDirectory;
            }
        }
        return s;
    },

    getDefaultProps: function() {
        return {
            startingQueryParams: {}
        };
    },

    componentWillMount: function() {
        this.favicon = new Favico({animation: 'none'});
    },

    componentDidMount: function() {
        this._autoRegisterAsGuest = false;
        if (this.props.enableGuest) {
            if (!this.props.config || !this.props.config.default_hs_url) {
                console.error("Cannot enable guest access: No supplied config prop for HS/IS URLs");
            }
            else {
                this._autoRegisterAsGuest = true;
            }
        }

        this.dispatcherRef = dis.register(this.onAction);
        if (this.state.logged_in) {
            // Don't auto-register as a guest. This applies if you refresh the page on a
            // logged in client THEN hit the Sign Out button.
            this._autoRegisterAsGuest = false;
            this.startMatrixClient();
        }
        this.focusComposer = false;
        // scrollStateMap is a map from room id to the scroll state returned by
        // RoomView.getScrollState()
        this.scrollStateMap = {};
        document.addEventListener("keydown", this.onKeyDown);
        window.addEventListener("focus", this.onFocus);

        if (this.state.logged_in) {
            this.notifyNewScreen('');
        } else if (this._autoRegisterAsGuest) {
            this._registerAsGuest();
        } else {
            this.notifyNewScreen('login');
        }

        // this can technically be done anywhere but doing this here keeps all
        // the routing url path logic together.
        if (this.onAliasClick) {
            linkifyMatrix.onAliasClick = this.onAliasClick;
        }
        if (this.onUserClick) {
            linkifyMatrix.onUserClick = this.onUserClick;
        }

        window.addEventListener('resize', this.handleResize);
        this.handleResize();
    },

    componentWillUnmount: function() {
        dis.unregister(this.dispatcherRef);
        document.removeEventListener("keydown", this.onKeyDown);
        window.removeEventListener("focus", this.onFocus);
        window.removeEventListener('resize', this.handleResize);
    },

    componentDidUpdate: function() {
        if (this.focusComposer) {
            dis.dispatch({action: 'focus_composer'});
            this.focusComposer = false;
        }
    },

    _registerAsGuest: function() {
        var self = this;
        var config = this.props.config;
        console.log("Doing guest login on %s", config.default_hs_url);
        MatrixClientPeg.replaceUsingUrls(
            config.default_hs_url, config.default_is_url
        );
        MatrixClientPeg.get().registerGuest().done(function(creds) {
            console.log("Registered as guest: %s", creds.user_id);
            self._setAutoRegisterAsGuest(false);
            self.onLoggedIn({
                userId: creds.user_id,
                accessToken: creds.access_token,
                homeserverUrl: config.default_hs_url,
                identityServerUrl: config.default_is_url,
                guest: true
            });
        }, function(err) {
            console.error(err.data);
            self._setAutoRegisterAsGuest(false);
        });
    },

    _setAutoRegisterAsGuest: function(shouldAutoRegister) {
        this._autoRegisterAsGuest = shouldAutoRegister;
        this.forceUpdate();
    },

    onAction: function(payload) {
        var roomIndexDelta = 1;

        var self = this;
        switch (payload.action) {
            case 'logout':
                if (window.localStorage) {
                    window.localStorage.clear();
                }
                Notifier.stop();
                UserActivity.stop();
                Presence.stop();
                MatrixClientPeg.get().stopClient();
                MatrixClientPeg.get().removeAllListeners();
                MatrixClientPeg.unset();
                this.notifyNewScreen('login');
                this.replaceState({
                    logged_in: false,
                    ready: false
                });
                break;
            case 'start_registration':
                if (this.state.logged_in) return;
                var newState = payload.params || {};
                newState.screen = 'register';
                if (
                    payload.params &&
                    payload.params.client_secret &&
                    payload.params.session_id &&
                    payload.params.hs_url &&
                    payload.params.is_url &&
                    payload.params.sid
                ) {
                    newState.register_client_secret = payload.params.client_secret;
                    newState.register_session_id = payload.params.session_id;
                    newState.register_hs_url = payload.params.hs_url;
                    newState.register_is_url = payload.params.is_url;
                    newState.register_id_sid = payload.params.sid;
                }
                this.replaceState(newState);
                this.notifyNewScreen('register');
                break;
            case 'start_login':
                if (this.state.logged_in) return;
                this.replaceState({
                    screen: 'login'
                });
                this.notifyNewScreen('login');
                break;
            case 'start_post_registration':
                this.setState({ // don't clobber logged_in status
                    screen: 'post_registration'
                });
                break;
            case 'start_upgrade_registration':
                this.replaceState({
                    screen: "register",
                    upgradeUsername: MatrixClientPeg.get().getUserIdLocalpart(),
                    guestAccessToken: MatrixClientPeg.get().getAccessToken()
                });
                this.notifyNewScreen('register');
                break;
            case 'start_password_recovery':
                if (this.state.logged_in) return;
                this.replaceState({
                    screen: 'forgot_password'
                });
                this.notifyNewScreen('forgot_password');
                break;
            case 'token_login':
                if (this.state.logged_in) return;

                var self = this;
                MatrixClientPeg.replaceUsingUrls(
                    payload.params.homeserver,
                    payload.params.identityServer
                );

                var client = MatrixClientPeg.get();
                client.loginWithToken(payload.params.loginToken).done(function(data) {
                    MatrixClientPeg.replaceUsingAccessToken(
                        client.getHomeserverUrl(), client.getIdentityServerUrl(),
                        data.user_id, data.access_token
                    );
                    self.setState({
                        screen: undefined,
                        logged_in: true
                    });

                    // We're left with the login token, hs and is url as query params
                    // in the url, a little nasty but let's redirect to clear them
                    var parsedUrl = url.parse(window.location.href);
                    parsedUrl.search = "";
                    window.location.href = url.format(parsedUrl);

                }, function(error) {
                    self.notifyNewScreen('login');
                    self.setState({errorText: 'Login failed.'});
                });

                break;
            case 'leave_room':
                var ErrorDialog = sdk.getComponent("dialogs.ErrorDialog");
                var QuestionDialog = sdk.getComponent("dialogs.QuestionDialog");

                var roomId = payload.room_id;
                Modal.createDialog(QuestionDialog, {
                    title: "Leave room",
                    description: "Are you sure you want to leave the room?",
                    onFinished: function(should_leave) {
                        if (should_leave) {
                            var d = MatrixClientPeg.get().leave(roomId);
                            
                            // FIXME: controller shouldn't be loading a view :(
                            var Loader = sdk.getComponent("elements.Spinner");
                            var modal = Modal.createDialog(Loader);

                            d.then(function() {
                                modal.close();
                                dis.dispatch({action: 'view_next_room'});
                            }, function(err) {
                                modal.close();
                                Modal.createDialog(ErrorDialog, {
                                    title: "Failed to leave room",
                                    description: err.toString()
                                });
                            });
                        }
                    }
                });
                break;
            case 'view_room':
                // by default we autoPeek rooms, unless we were called explicitly with
                // autoPeek=false by something like RoomDirectory who has already peeked
                this.setState({ autoPeek : payload.auto_peek === false ? false : true });
                this._viewRoom(payload.room_id, payload.show_settings);
                break;
            case 'view_prev_room':
                roomIndexDelta = -1;
            case 'view_next_room':
                var allRooms = RoomListSorter.mostRecentActivityFirst(
                    MatrixClientPeg.get().getRooms()
                );
                var roomIndex = -1;
                for (var i = 0; i < allRooms.length; ++i) {
                    if (allRooms[i].roomId == this.state.currentRoom) {
                        roomIndex = i;
                        break;
                    }
                }
                roomIndex = (roomIndex + roomIndexDelta) % allRooms.length;
                if (roomIndex < 0) roomIndex = allRooms.length - 1;
                this._viewRoom(allRooms[roomIndex].roomId);
                break;
            case 'view_indexed_room':
                var allRooms = RoomListSorter.mostRecentActivityFirst(
                    MatrixClientPeg.get().getRooms()
                );
                var roomIndex = payload.roomIndex;
                if (allRooms[roomIndex]) {
                    this._viewRoom(allRooms[roomIndex].roomId);
                }
                break;
            case 'view_room_alias':
                var foundRoom = MatrixTools.getRoomForAlias(
                    MatrixClientPeg.get().getRooms(), payload.room_alias
                );
                if (foundRoom) {
                    dis.dispatch({
                        action: 'view_room',
                        room_id: foundRoom.roomId
                    });
                    return;
                }
                // resolve the alias and *then* view it
                MatrixClientPeg.get().getRoomIdForAlias(payload.room_alias).done(
                function(result) {
                    dis.dispatch({
                        action: 'view_room',
                        room_id: result.room_id
                    });
                });
                break;
            case 'view_user_settings':
                this._setPage(this.PageTypes.UserSettings);
                this.notifyNewScreen('settings');
                break;
            case 'view_create_room':
                //this._setPage(this.PageTypes.CreateRoom);
                //this.notifyNewScreen('new');

                var ErrorDialog = sdk.getComponent("dialogs.ErrorDialog");
                var Loader = sdk.getComponent("elements.Spinner");
                var modal = Modal.createDialog(Loader);

                MatrixClientPeg.get().createRoom({
                    preset: "private_chat"
                }).done(function(res) {
                    modal.close();
                    dis.dispatch({
                        action: 'view_room',
                        room_id: res.room_id,
                        // show_settings: true,
                    });
                }, function(err) {
                    modal.close();
                    Modal.createDialog(ErrorDialog, {
                        title: "Failed to create room",
                        description: err.toString()
                    });
                });
                break;
            case 'view_room_directory':
                this._setPage(this.PageTypes.RoomDirectory);
                this.notifyNewScreen('directory');
                break;
            case 'notifier_enabled':
                this.forceUpdate();
                break;
            case 'hide_left_panel':
                this.setState({
                    collapse_lhs: true,
                });
                break;
            case 'show_left_panel':
                this.setState({
                    collapse_lhs: false,
                });
                break;
            case 'hide_right_panel':
                this.setState({
                    collapse_rhs: true,
                });
                break;
            case 'show_right_panel':
                this.setState({
                    collapse_rhs: false,
                });
                break;
        }
    },

    _setPage: function(pageType) {
        // record the scroll state if we're in a room view.
        this._updateScrollMap();

        this.setState({
            page_type: pageType,
        });
    },

    _viewRoom: function(roomId, showSettings) {
        // before we switch room, record the scroll state of the current room
        this._updateScrollMap();

        this.focusComposer = true;
        var newState = {
            currentRoom: roomId,
            page_type: this.PageTypes.RoomView,
        };
        if (this.sdkReady) {
            // if the SDK is not ready yet, remember what room
            // we're supposed to be on but don't notify about
            // the new screen yet (we won't be showing it yet)
            // The normal case where this happens is navigating
            // to the room in the URL bar on page load.
            var presentedId = roomId;
            var room = MatrixClientPeg.get().getRoom(roomId);
            if (room) {
                var theAlias = MatrixTools.getCanonicalAliasForRoom(room);
                if (theAlias) presentedId = theAlias;

                var color_scheme_event = room.getAccountData("org.matrix.room.color_scheme");
                var color_scheme = {};
                if (color_scheme_event) {
                    color_scheme = color_scheme_event.getContent();
                    // XXX: we should validate the event
                }                
                Tinter.tint(color_scheme.primary_color, color_scheme.secondary_color);
            }

            this.notifyNewScreen('room/'+presentedId);
            newState.ready = true;
        }
        this.setState(newState);
        if (this.scrollStateMap[roomId]) {
            var scrollState = this.scrollStateMap[roomId];
            this.refs.roomView.restoreScrollState(scrollState);
        }
        if (this.refs.roomView && showSettings) {
            this.refs.roomView.showSettings(true);
        }
    },

    // update scrollStateMap according to the current scroll state of the
    // room view.
    _updateScrollMap: function() {
        if (!this.refs.roomView) {
            return;
        }

        var roomview = this.refs.roomView;
        var state = roomview.getScrollState();
        this.scrollStateMap[roomview.props.roomId] = state;
    },

    onLoggedIn: function(credentials) {
        credentials.guest = Boolean(credentials.guest);
        console.log("onLoggedIn => %s (guest=%s)", credentials.userId, credentials.guest);
        MatrixClientPeg.replaceUsingAccessToken(
            credentials.homeserverUrl, credentials.identityServerUrl,
            credentials.userId, credentials.accessToken, credentials.guest
        );
        this.setState({
            screen: undefined,
            logged_in: true
        });
        this.startMatrixClient();
        this.notifyNewScreen('');
    },

    startMatrixClient: function() {
        var cli = MatrixClientPeg.get();
        var self = this;
        cli.on('sync', function(state, prevState) {
            self.updateFavicon();
            if (state === "SYNCING" && prevState === "SYNCING") {
                return;
            }
            console.log("MatrixClient sync state => %s", state);
            if (state !== "PREPARED") { return; }
            self.sdkReady = true;

            if (self.starting_room_alias) {
                dis.dispatch({
                    action: 'view_room_alias',
                    room_alias: self.starting_room_alias
                });
                delete self.starting_room_alias;
            } else if (!self.state.page_type) {
                if (!self.state.currentRoom) {
                    var firstRoom = null;
                    if (cli.getRooms() && cli.getRooms().length) {
                        firstRoom = RoomListSorter.mostRecentActivityFirst(
                            cli.getRooms()
                        )[0].roomId;
                        self.setState({ready: true, currentRoom: firstRoom, page_type: self.PageTypes.RoomView});
                    } else {
                        self.setState({ready: true, page_type: self.PageTypes.RoomDirectory});
                    }
                } else {
                    self.setState({ready: true, page_type: self.PageTypes.RoomView});
                }

                // we notifyNewScreen now because now the room will actually be displayed,
                // and (mostly) now we can get the correct alias.
                var presentedId = self.state.currentRoom;
                var room = MatrixClientPeg.get().getRoom(self.state.currentRoom);
                if (room) {
                    var theAlias = MatrixTools.getCanonicalAliasForRoom(room);
                    if (theAlias) presentedId = theAlias;
                }
                self.notifyNewScreen('room/'+presentedId);
                dis.dispatch({action: 'focus_composer'});
            } else {
                self.setState({ready: true});
            }
        });
        cli.on('Call.incoming', function(call) {
            dis.dispatch({
                action: 'incoming_call',
                call: call
            });
        });
        Notifier.start();
        UserActivity.start();
        Presence.start();
        cli.startClient({
            pendingEventOrdering: "end",
            // deliberately huge limit for now to avoid hitting gappy /sync's until gappy /sync performance improves
            initialSyncLimit: 250,
        });
    },

    onKeyDown: function(ev) {
        if (ev.altKey) {
            /*
            // Remove this for now as ctrl+alt = alt-gr so this breaks keyboards which rely on alt-gr for numbers
            // Will need to find a better meta key if anyone actually cares about using this.
            if (ev.ctrlKey && ev.keyCode > 48 && ev.keyCode < 58) {
                dis.dispatch({
                    action: 'view_indexed_room',
                    roomIndex: ev.keyCode - 49,
                });
                ev.stopPropagation();
                ev.preventDefault();
                return;
            }
            */
            switch (ev.keyCode) {
                case 38:
                    dis.dispatch({action: 'view_prev_room'});
                    ev.stopPropagation();
                    ev.preventDefault();
                    break;
                case 40:
                    dis.dispatch({action: 'view_next_room'});
                    ev.stopPropagation();
                    ev.preventDefault();
                    break;
            }
        }
    },

    onFocus: function(ev) {
        dis.dispatch({action: 'focus_composer'});
    },

    showScreen: function(screen, params) {
        if (screen == 'register') {
            dis.dispatch({
                action: 'start_registration',
                params: params
            });
        } else if (screen == 'login') {
            dis.dispatch({
                action: 'start_login',
                params: params
            });
        } else if (screen == 'token_login') {
            dis.dispatch({
                action: 'token_login',
                params: params
            });
        } else if (screen == 'forgot_password') {
            dis.dispatch({
                action: 'start_password_recovery',
                params: params
            });
        } else if (screen == 'new') {
            dis.dispatch({
                action: 'view_create_room',
            });
        } else if (screen == 'settings') {
            dis.dispatch({
                action: 'view_user_settings',
            });
        } else if (screen == 'directory') {
            dis.dispatch({
                action: 'view_room_directory',
            });
        } else if (screen == 'post_registration') {
            dis.dispatch({
                action: 'start_post_registration',
            });
        } else if (screen.indexOf('room/') == 0) {
            var roomString = screen.split('/')[1];
            if (roomString[0] == '#') {
                if (this.state.logged_in) {
                    dis.dispatch({
                        action: 'view_room_alias',
                        room_alias: roomString
                    });
                } else {
                    // Okay, we'll take you here soon...
                    this.starting_room_alias = roomString;
                    // ...but you're still going to have to log in.
                    this.notifyNewScreen('login');
                }
            } else {
                dis.dispatch({
                    action: 'view_room',
                    room_id: roomString
                });
            }
        }
        else {
            console.error("Unknown screen : %s", screen);
        }
    },

    notifyNewScreen: function(screen) {
        if (this.props.onNewScreen) {
            this.props.onNewScreen(screen);
        }
    },

    onAliasClick: function(event, alias) {
        event.preventDefault();
        dis.dispatch({action: 'view_room_alias', room_alias: alias});
    },

    onUserClick: function(event, userId) {
        event.preventDefault();

        /*
        var MemberInfo = sdk.getComponent('rooms.MemberInfo');
        var member = new Matrix.RoomMember(null, userId);
        ContextualMenu.createMenu(MemberInfo, {
            member: member,
            right: window.innerWidth - event.pageX,
            top: event.pageY
        });
        */

        var member = new Matrix.RoomMember(null, userId);
        if (!member) { return; }
        dis.dispatch({
            action: 'view_user',
            member: member,
        });        
    },

    onLogoutClick: function(event) {
        dis.dispatch({
            action: 'logout'
        });
        event.stopPropagation();
        event.preventDefault();
    },

    handleResize: function(e) {
        var hideLhsThreshold = 1000;
        var showLhsThreshold = 1000;
        var hideRhsThreshold = 820;
        var showRhsThreshold = 820;

        if (this.state.width > hideLhsThreshold && window.innerWidth <= hideLhsThreshold) {
            dis.dispatch({ action: 'hide_left_panel' });
        }
        if (this.state.width <= showLhsThreshold && window.innerWidth > showLhsThreshold) {
            dis.dispatch({ action: 'show_left_panel' });
        }
        if (this.state.width > hideRhsThreshold && window.innerWidth <= hideRhsThreshold) {
            dis.dispatch({ action: 'hide_right_panel' });
        }
        if (this.state.width <= showRhsThreshold && window.innerWidth > showRhsThreshold) {
            dis.dispatch({ action: 'show_right_panel' });
        }

        this.setState({width: window.innerWidth});
    },

    onRoomCreated: function(room_id) {
        dis.dispatch({
            action: "view_room",
            room_id: room_id,
        });
    },

    onRegisterClick: function() {
        this.showScreen("register");
    },

    onLoginClick: function() {
        this.showScreen("login");
    },

    onForgotPasswordClick: function() {
        this.showScreen("forgot_password");
    },

    onRegistered: function(credentials) {
        this.onLoggedIn(credentials);
        // do post-registration stuff
        // This now goes straight to user settings
        // We use _setPage since if we wait for
        // showScreen to do the dispatch loop,
        // the showScreen dispatch will race with the
        // sdk sync finishing and we'll probably see
        // the page type still unset when the MatrixClient
        // is started and show the Room Directory instead.
        //this.showScreen("view_user_settings");
        this._setPage(this.PageTypes.UserSettings);
    },

    onFinishPostRegistration: function() {
        // Don't confuse this with "PageType" which is the middle window to show
        this.setState({
            screen: undefined
        });
        this.showScreen("settings");
    },

    updateFavicon: function() {
        var notifCount = 0;

        var rooms = MatrixClientPeg.get().getRooms();
        for (var i = 0; i < rooms.length; ++i) {
<<<<<<< HEAD
            if (rooms[i].getUnreadNotificationCount()) {
=======
            if (rooms[i].hasMembershipState(MatrixClientPeg.get().credentials.userId, 'invite')) {
                ++notifCount;
            } else if (rooms[i].getUnreadNotificationCount()) {
>>>>>>> 99a491bb
                notifCount += rooms[i].getUnreadNotificationCount();
            }
        }
        this.favicon.badge(notifCount);
        document.title = (notifCount > 0 ? "["+notifCount+"] " : "")+"Vector";
    },

    onUserSettingsClose: function() {
        // XXX: use browser history instead to find the previous room?
        if (this.state.currentRoom) {
            dis.dispatch({
                action: 'view_room',
                room_id: this.state.currentRoom,
            });
        }
        else {
            dis.dispatch({
                action: 'view_indexed_room',
                roomIndex: 0,
            });
        }
    },

    render: function() {
        var LeftPanel = sdk.getComponent('structures.LeftPanel');
        var RoomView = sdk.getComponent('structures.RoomView');
        var RightPanel = sdk.getComponent('structures.RightPanel');
        var UserSettings = sdk.getComponent('structures.UserSettings');
        var CreateRoom = sdk.getComponent('structures.CreateRoom');
        var RoomDirectory = sdk.getComponent('structures.RoomDirectory');
        var MatrixToolbar = sdk.getComponent('globals.MatrixToolbar');
        var ForgotPassword = sdk.getComponent('structures.login.ForgotPassword');

        // needs to be before normal PageTypes as you are logged in technically
        if (this.state.screen == 'post_registration') {
            return (
                <PostRegistration
                    onComplete={this.onFinishPostRegistration} />
            );
        }
        else if (this.state.logged_in && this.state.ready) {
            var page_element;
            var right_panel = "";

            switch (this.state.page_type) {
                case this.PageTypes.RoomView:
                    page_element = (
                        <RoomView
                            ref="roomView"
                            roomId={this.state.currentRoom}
                            autoPeek={this.state.autoPeek}
                            key={this.state.currentRoom}
                            ConferenceHandler={this.props.ConferenceHandler} />
                    );
                    right_panel = <RightPanel roomId={this.state.currentRoom} collapsed={this.state.collapse_rhs} />
                    break;
                case this.PageTypes.UserSettings:
                    page_element = <UserSettings onClose={this.onUserSettingsClose} />
                    right_panel = <RightPanel collapsed={this.state.collapse_rhs}/>
                    break;
                case this.PageTypes.CreateRoom:
                    page_element = <CreateRoom onRoomCreated={this.onRoomCreated}/>
                    right_panel = <RightPanel collapsed={this.state.collapse_rhs}/>
                    break;
                case this.PageTypes.RoomDirectory:
                    page_element = <RoomDirectory />
                    right_panel = <RightPanel collapsed={this.state.collapse_rhs}/>
                    break;
            }

            // TODO: Fix duplication here and do conditionals like we do above
            if (Notifier.supportsDesktopNotifications() && !Notifier.isEnabled() && !Notifier.isToolbarHidden()) {
                return (
                        <div className="mx_MatrixChat_wrapper">
                            <MatrixToolbar />
                            <div className="mx_MatrixChat mx_MatrixChat_toolbarShowing">
                                <LeftPanel selectedRoom={this.state.currentRoom} collapsed={this.state.collapse_lhs} />
                                <main className="mx_MatrixChat_middlePanel">
                                    {page_element}
                                </main>
                                {right_panel}
                            </div>
                        </div>
                );
            }
            else {
                return (
                        <div className="mx_MatrixChat">
                            <LeftPanel selectedRoom={this.state.currentRoom} collapsed={this.state.collapse_lhs} />
                            <main className="mx_MatrixChat_middlePanel">
                                {page_element}
                            </main>
                            {right_panel}
                        </div>
                );
            }
        } else if (this.state.logged_in || (!this.state.logged_in && this._autoRegisterAsGuest)) {
            var Spinner = sdk.getComponent('elements.Spinner');
            var logoutLink;
            if (this.state.logged_in) {
                logoutLink = (
                    <a href="#" className="mx_MatrixChat_splashButtons" onClick={ this.onLogoutClick }>
                    Logout
                    </a>
                );
            }
            return (
                <div className="mx_MatrixChat_splash">
                    <Spinner />
                    {logoutLink}
                </div>
            );
        } else if (this.state.screen == 'register') {
            return (
                <Registration
                    clientSecret={this.state.register_client_secret}
                    sessionId={this.state.register_session_id}
                    idSid={this.state.register_id_sid}
                    email={this.props.startingQueryParams.email}
                    username={this.state.upgradeUsername}
                    disableUsernameChanges={Boolean(this.state.upgradeUsername)}
                    guestAccessToken={this.state.guestAccessToken}
                    hsUrl={this.props.config.default_hs_url}
                    isUrl={this.props.config.default_is_url}
                    registrationUrl={this.props.registrationUrl}
                    onLoggedIn={this.onRegistered}
                    onLoginClick={this.onLoginClick} />
            );
        } else if (this.state.screen == 'forgot_password') {
            return (
                <ForgotPassword
                    homeserverUrl={this.props.config.default_hs_url}
                    identityServerUrl={this.props.config.default_is_url}
                    onComplete={this.onLoginClick} />
            );
        } else {
            return (
                <Login
                    onLoggedIn={this.onLoggedIn}
                    onRegisterClick={this.onRegisterClick}
                    homeserverUrl={this.props.config.default_hs_url}
                    identityServerUrl={this.props.config.default_is_url}
                    onForgotPasswordClick={this.onForgotPasswordClick} />
            );
        }
    }
});<|MERGE_RESOLUTION|>--- conflicted
+++ resolved
@@ -767,13 +767,9 @@
 
         var rooms = MatrixClientPeg.get().getRooms();
         for (var i = 0; i < rooms.length; ++i) {
-<<<<<<< HEAD
-            if (rooms[i].getUnreadNotificationCount()) {
-=======
             if (rooms[i].hasMembershipState(MatrixClientPeg.get().credentials.userId, 'invite')) {
                 ++notifCount;
             } else if (rooms[i].getUnreadNotificationCount()) {
->>>>>>> 99a491bb
                 notifCount += rooms[i].getUnreadNotificationCount();
             }
         }
