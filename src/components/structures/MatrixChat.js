--- conflicted
+++ resolved
@@ -635,13 +635,6 @@
             highlightedEventId: roomInfo.event_id,
             initialEventPixelOffset: undefined,
             page_type: PageTypes.RoomView,
-<<<<<<< HEAD
-            thirdPartyInvite: room_info.third_party_invite,
-            roomOobData: room_info.oob_data,
-            autoJoin: room_info.auto_join,
-        };
-
-=======
             thirdPartyInvite: roomInfo.third_party_invite,
             roomOobData: roomInfo.oob_data,
             currentRoomAlias: roomInfo.room_alias,
@@ -652,7 +645,6 @@
             newState.currentRoomId = roomInfo.room_id;
         }
 
->>>>>>> c5cd6aec
         // if we aren't given an explicit event id, look for one in the
         // scrollStateMap.
         //
@@ -917,7 +909,6 @@
             this._teamToken = teamToken;
             dis.dispatch({action: 'view_home_page'});
         } else if (this._is_registered) {
-<<<<<<< HEAD
             this._is_registered = false;
 
             // Set the display name = user ID localpart
@@ -925,16 +916,12 @@
                 MatrixClientPeg.get().getUserIdLocalpart(),
             );
 
-            if (this.props.config.welcomeUserId) {
+            if (this.props.config.welcomeUserId && getCurrentLanguage().startsWith("en")) {
                 createRoom({
                     dmUserId: this.props.config.welcomeUserId,
                     // Only view the welcome user if we're NOT looking at a room
                     andView: !this.state.currentRoomId,
                 });
-=======
-            if (this.props.config.welcomeUserId && getCurrentLanguage().startsWith("en")) {
-                createRoom({dmUserId: this.props.config.welcomeUserId});
->>>>>>> c5cd6aec
                 return;
             }
             // The user has just logged in after registering
