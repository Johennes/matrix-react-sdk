--- conflicted
+++ resolved
@@ -101,208 +101,6 @@
     PrivateExistingRooms,
 }
 
-<<<<<<< HEAD
-const RoomMemberCount = ({ room, children }) => {
-    const members = useRoomMembers(room);
-    const count = members.length;
-
-    if (children) return children(count);
-    return count;
-};
-
-const useMyRoomMembership = (room: Room) => {
-    const [membership, setMembership] = useState(room.getMyMembership());
-    useTypedEventEmitter(room, RoomEvent.MyMembership, () => {
-        setMembership(room.getMyMembership());
-    });
-    return membership;
-};
-
-const SpaceInfo = ({ space }: { space: Room }) => {
-    // summary will begin as undefined whilst loading and go null if it fails to load or we are not invited.
-    const summary = useAsyncMemo(async () => {
-        if (space.getMyMembership() !== "invite") return null;
-        try {
-            return space.client.getRoomSummary(space.roomId);
-        } catch (e) {
-            return null;
-        }
-    }, [space]);
-    const joinRule = useRoomState(space, state => state.getJoinRule());
-    const membership = useMyRoomMembership(space);
-
-    let visibilitySection;
-    if (joinRule === JoinRule.Public) {
-        visibilitySection = <span className="mx_SpaceRoomView_info_public">
-            { _t("Public space") }
-        </span>;
-    } else {
-        visibilitySection = <span className="mx_SpaceRoomView_info_private">
-            { _t("Private space") }
-        </span>;
-    }
-
-    let memberSection;
-    if (membership === "invite" && summary) {
-        // Don't trust local state and instead use the summary API
-        memberSection = <span className="mx_SpaceRoomView_info_memberCount">
-            { _t("%(count)s members", { count: summary.num_joined_members }) }
-        </span>;
-    } else if (summary !== undefined) { // summary is not still loading
-        memberSection = <RoomMemberCount room={space}>
-            { (count) => count > 0 ? (
-                <AccessibleButton
-                    kind="link"
-                    className="mx_SpaceRoomView_info_memberCount"
-                    onClick={() => {
-                        RightPanelStore.instance.setCard({ phase: RightPanelPhases.SpaceMemberList });
-                    }}
-                >
-                    { _t("%(count)s members", { count }) }
-                </AccessibleButton>
-            ) : null }
-        </RoomMemberCount>;
-    }
-
-    return <div className="mx_SpaceRoomView_info">
-        { visibilitySection }
-        { memberSection }
-    </div>;
-};
-
-interface ISpacePreviewProps {
-    space: Room;
-    onJoinButtonClicked(): void;
-    onRejectButtonClicked(): void;
-}
-
-const SpacePreview = ({ space, onJoinButtonClicked, onRejectButtonClicked }: ISpacePreviewProps) => {
-    const cli = useContext(MatrixClientContext);
-    const myMembership = useMyRoomMembership(space);
-    useDispatcher(defaultDispatcher, payload => {
-        if (payload.action === Action.JoinRoomError && payload.roomId === space.roomId) {
-            setBusy(false); // stop the spinner, join failed
-        }
-    });
-
-    const [busy, setBusy] = useState(false);
-
-    const joinRule = useRoomState(space, state => state.getJoinRule());
-    const cannotJoin = getEffectiveMembership(myMembership) === EffectiveMembership.Leave
-        && joinRule !== JoinRule.Public;
-
-    let inviterSection;
-    let joinButtons;
-    if (myMembership === "join") {
-        // XXX remove this when spaces leaves Beta
-        joinButtons = (
-            <AccessibleButton
-                kind="danger_outline"
-                onClick={() => {
-                    dis.dispatch({
-                        action: "leave_room",
-                        room_id: space.roomId,
-                    });
-                }}
-            >
-                { _t("Leave") }
-            </AccessibleButton>
-        );
-    } else if (myMembership === "invite") {
-        const inviteSender = space.getMember(cli.getUserId())?.events.member?.getSender();
-        const inviter = inviteSender && space.getMember(inviteSender);
-
-        if (inviteSender) {
-            inviterSection = <div className="mx_SpaceRoomView_preview_inviter">
-                <MemberAvatar member={inviter} fallbackUserId={inviteSender} width={32} height={32} />
-                <div>
-                    <div className="mx_SpaceRoomView_preview_inviter_name">
-                        { _t("<inviter/> invites you", {}, {
-                            inviter: () => <b>{ inviter?.name || inviteSender }</b>,
-                        }) }
-                    </div>
-                    { inviter ? <div className="mx_SpaceRoomView_preview_inviter_mxid">
-                        { inviteSender }
-                    </div> : null }
-                </div>
-            </div>;
-        }
-
-        joinButtons = <>
-            <AccessibleButton
-                kind="secondary"
-                onClick={() => {
-                    setBusy(true);
-                    onRejectButtonClicked();
-                }}
-            >
-                { _t("Reject") }
-            </AccessibleButton>
-            <AccessibleButton
-                kind="primary"
-                onClick={() => {
-                    setBusy(true);
-                    onJoinButtonClicked();
-                }}
-            >
-                { _t("Accept") }
-            </AccessibleButton>
-        </>;
-    } else {
-        joinButtons = (
-            <AccessibleButton
-                kind="primary"
-                onClick={() => {
-                    onJoinButtonClicked();
-                    if (!cli.isGuest()) {
-                        // user will be shown a modal that won't fire a room join error
-                        setBusy(true);
-                    }
-                }}
-                disabled={cannotJoin}
-            >
-                { _t("Join") }
-            </AccessibleButton>
-        );
-    }
-
-    if (busy) {
-        joinButtons = <InlineSpinner />;
-    }
-
-    let footer;
-    if (cannotJoin) {
-        footer = <div className="mx_SpaceRoomView_preview_spaceBetaPrompt">
-            { _t("To view %(spaceName)s, you need an invite", {
-                spaceName: space.name,
-            }) }
-        </div>;
-    }
-
-    return <div className="mx_SpaceRoomView_preview">
-        { inviterSection }
-        <RoomAvatar room={space} height={80} width={80} viewAvatarOnClick={true} />
-        <h1 className="mx_SpaceRoomView_preview_name">
-            <RoomName room={space} />
-        </h1>
-        <SpaceInfo space={space} />
-        <RoomTopic room={space}>
-            { (title, body, ref) =>
-                <div className="mx_SpaceRoomView_preview_topic" ref={ref}>
-                    { body }
-                </div>
-            }
-        </RoomTopic>
-        { space.getJoinRule() === "public" && <RoomFacePile room={space} /> }
-        <div className="mx_SpaceRoomView_preview_joinButtons">
-            { joinButtons }
-        </div>
-        { footer }
-    </div>;
-};
-
-=======
->>>>>>> 617c0e3c
 const SpaceLandingAddButton = ({ space }) => {
     const [menuDisplayed, handle, openMenu, closeMenu] = useContextMenu();
     const canCreateRoom = shouldShowComponent(UIComponent.CreateRooms);
