/*
Copyright 2021-2022 The Matrix.org Foundation C.I.C.

Licensed under the Apache License, Version 2.0 (the "License");
you may not use this file except in compliance with the License.
You may obtain a copy of the License at

    http://www.apache.org/licenses/LICENSE-2.0

Unless required by applicable law or agreed to in writing, software
distributed under the License is distributed on an "AS IS" BASIS,
WITHOUT WARRANTIES OR CONDITIONS OF ANY KIND, either express or implied.
See the License for the specific language governing permissions and
limitations under the License.
*/

import { EventType, RoomType } from "matrix-js-sdk/src/@types/event";
import { JoinRule, Preset } from "matrix-js-sdk/src/@types/partials";
import { logger } from "matrix-js-sdk/src/logger";
import { Room, RoomEvent } from "matrix-js-sdk/src/models/room";
import React, { RefObject, useCallback, useContext, useRef, useState } from "react";

import MatrixClientContext from "../../contexts/MatrixClientContext";
import createRoom, { IOpts } from "../../createRoom";
import { shouldShowComponent } from "../../customisations/helpers/UIComponents";
import { Action } from "../../dispatcher/actions";
import defaultDispatcher from "../../dispatcher/dispatcher";
import { ActionPayload } from "../../dispatcher/payloads";
import { ViewRoomPayload } from "../../dispatcher/payloads/ViewRoomPayload";
import * as Email from "../../email";
import { useEventEmitterState } from "../../hooks/useEventEmitter";
import { useMyRoomMembership } from "../../hooks/useRoomMembers";
import { useFeatureEnabled } from "../../hooks/useSettings";
import { useStateArray } from "../../hooks/useStateArray";
import { _t } from "../../languageHandler";
import PosthogTrackers from "../../PosthogTrackers";
import { inviteMultipleToRoom, showRoomInviteDialog } from "../../RoomInvite";
import { UIComponent } from "../../settings/UIFeature";
import { UPDATE_EVENT } from "../../stores/AsyncStore";
import RightPanelStore from "../../stores/right-panel/RightPanelStore";
import { RightPanelPhases } from "../../stores/right-panel/RightPanelStorePhases";
import ResizeNotifier from "../../utils/ResizeNotifier";
import {
    shouldShowSpaceInvite,
    shouldShowSpaceSettings,
    showAddExistingRooms,
    showCreateNewRoom,
    showCreateNewSubspace,
    showSpaceInvite,
    showSpaceSettings,
} from "../../utils/space";
import RoomAvatar from "../views/avatars/RoomAvatar";
import { BetaPill } from "../views/beta/BetaCard";
import IconizedContextMenu, {
    IconizedContextMenuOption,
    IconizedContextMenuOptionList,
} from "../views/context_menus/IconizedContextMenu";
import {
    AddExistingToSpace,
    defaultDmsRenderer,
    defaultRoomsRenderer,
} from "../views/dialogs/AddExistingToSpaceDialog";
import AccessibleButton from "../views/elements/AccessibleButton";
import AccessibleTooltipButton from "../views/elements/AccessibleTooltipButton";
import ErrorBoundary from "../views/elements/ErrorBoundary";
import Field from "../views/elements/Field";
import RoomFacePile from "../views/elements/RoomFacePile";
import RoomName from "../views/elements/RoomName";
import RoomTopic from "../views/elements/RoomTopic";
import withValidation from "../views/elements/Validation";
import RoomInfoLine from "../views/rooms/RoomInfoLine";
import RoomPreviewCard from "../views/rooms/RoomPreviewCard";
import { SpaceFeedbackPrompt } from "../views/spaces/SpaceCreateMenu";
import SpacePublicShare from "../views/spaces/SpacePublicShare";
import { ChevronFace, ContextMenuButton, useContextMenu } from "./ContextMenu";
import MainSplit from './MainSplit';
import RightPanel from "./RightPanel";
import SpaceHierarchy, { showRoom } from "./SpaceHierarchy";

interface IProps {
    space: Room;
    justCreatedOpts?: IOpts;
    resizeNotifier: ResizeNotifier;
    onJoinButtonClicked(): void;
    onRejectButtonClicked(): void;
}

interface IState {
    phase: Phase;
    firstRoomId?: string; // internal state for the creation wizard
    showRightPanel: boolean;
    myMembership: string;
}

enum Phase {
    Landing,
    PublicCreateRooms,
    PublicShare,
    PrivateScope,
    PrivateInvite,
    PrivateCreateRooms,
    PrivateExistingRooms,
}

const SpaceLandingAddButton = ({ space }) => {
    const [menuDisplayed, handle, openMenu, closeMenu] = useContextMenu();
    const canCreateRoom = shouldShowComponent(UIComponent.CreateRooms);
    const canCreateSpace = shouldShowComponent(UIComponent.CreateSpaces);
    const videoRoomsEnabled = useFeatureEnabled("feature_video_rooms");

    let contextMenu;
    if (menuDisplayed) {
        const rect = handle.current.getBoundingClientRect();
        contextMenu = <IconizedContextMenu
            left={rect.left + window.scrollX + 0}
            top={rect.bottom + window.scrollY + 8}
            chevronFace={ChevronFace.None}
            onFinished={closeMenu}
            className="mx_RoomTile_contextMenu"
            compact
        >
            <IconizedContextMenuOptionList first>
                { canCreateRoom && <>
                    <IconizedContextMenuOption
                        label={_t("New room")}
                        iconClassName="mx_RoomList_iconPlus"
                        onClick={async (e) => {
                            e.preventDefault();
                            e.stopPropagation();
                            closeMenu();

                            PosthogTrackers.trackInteraction("WebSpaceHomeCreateRoomButton", e);
                            if (await showCreateNewRoom(space)) {
                                defaultDispatcher.fire(Action.UpdateSpaceHierarchy);
                            }
                        }}
                    />
                    { videoRoomsEnabled && <IconizedContextMenuOption
                        label={_t("New video room")}
                        iconClassName="mx_RoomList_iconNewVideoRoom"
                        onClick={async (e) => {
                            e.preventDefault();
                            e.stopPropagation();
                            closeMenu();

                            if (await showCreateNewRoom(space, RoomType.ElementVideo)) {
                                defaultDispatcher.fire(Action.UpdateSpaceHierarchy);
                            }
                        }}
                    /> }
                </> }
                <IconizedContextMenuOption
                    label={_t("Add existing room")}
                    iconClassName="mx_RoomList_iconAddExistingRoom"
                    onClick={(e) => {
                        e.preventDefault();
                        e.stopPropagation();
                        closeMenu();
                        showAddExistingRooms(space);
                    }}
                />
                { canCreateSpace &&
                    <IconizedContextMenuOption
                        label={_t("Add space")}
                        iconClassName="mx_RoomList_iconPlus"
                        onClick={(e) => {
                            e.preventDefault();
                            e.stopPropagation();
                            closeMenu();
                            showCreateNewSubspace(space);
                        }}
                    >
                        <BetaPill />
                    </IconizedContextMenuOption>
                }
            </IconizedContextMenuOptionList>
        </IconizedContextMenu>;
    }

    return <>
        <ContextMenuButton
            kind="primary"
            inputRef={handle}
            onClick={openMenu}
            isExpanded={menuDisplayed}
            label={_t("Add")}
        >
            { _t("Add") }
        </ContextMenuButton>
        { contextMenu }
    </>;
};

const SpaceLanding = ({ space }: { space: Room }) => {
    const cli = useContext(MatrixClientContext);
    const myMembership = useMyRoomMembership(space);
    const userId = cli.getUserId();

    const storeIsShowingSpaceMembers = useCallback(
        () => RightPanelStore.instance.isOpenForRoom(space.roomId)
            && RightPanelStore.instance.currentCardForRoom(space.roomId)?.phase === RightPanelPhases.SpaceMemberList,
        [space.roomId],
    );
    const isShowingMembers = useEventEmitterState(RightPanelStore.instance, UPDATE_EVENT, storeIsShowingSpaceMembers);

    let inviteButton;
    if (shouldShowSpaceInvite(space) && shouldShowComponent(UIComponent.InviteUsers)) {
        inviteButton = (
            <AccessibleButton
                kind="primary"
                className="mx_SpaceRoomView_landing_inviteButton"
                onClick={() => {
                    showSpaceInvite(space);
                }}
            >
                { _t("Invite") }
            </AccessibleButton>
        );
    }

    const hasAddRoomPermissions = myMembership === "join" &&
        space.currentState.maySendStateEvent(EventType.SpaceChild, userId);

    let addRoomButton;
    if (hasAddRoomPermissions) {
        addRoomButton = <SpaceLandingAddButton space={space} />;
    }

    let settingsButton;
    if (shouldShowSpaceSettings(space)) {
        settingsButton = <AccessibleTooltipButton
            className="mx_SpaceRoomView_landing_settingsButton"
            onClick={() => {
                showSpaceSettings(space);
            }}
            title={_t("Settings")}
        />;
    }

    const onMembersClick = () => {
        RightPanelStore.instance.setCard({ phase: RightPanelPhases.SpaceMemberList });
    };

    return <div className="mx_SpaceRoomView_landing">
        <div className="mx_SpaceRoomView_landing_header">
            <RoomAvatar room={space} height={80} width={80} viewAvatarOnClick={true} />
            <SpaceFeedbackPrompt />
        </div>
        <div className="mx_SpaceRoomView_landing_name">
            <RoomName room={space}>
                { (name) => {
                    const tags = { name: () => <h1>{ name }</h1> };
                    return _t("Welcome to <name/>", {}, tags) as JSX.Element;
                } }
            </RoomName>
        </div>
        <div className="mx_SpaceRoomView_landing_infoBar">
            <RoomInfoLine room={space} />
            <div className="mx_SpaceRoomView_landing_infoBar_interactive">
                <RoomFacePile
                    room={space}
                    onlyKnownUsers={false}
                    numShown={7}
                    onClick={isShowingMembers ? undefined : onMembersClick}
                />
                { inviteButton }
                { settingsButton }
            </div>
        </div>
<<<<<<< HEAD
        <RoomTopic room={space}>
            { (title, body, ref) => (
                <div className="mx_SpaceRoomView_landing_topic" ref={ref}>
                    { body }
                </div>
            ) }
        </RoomTopic>
=======
        <RoomTopic room={space} className="mx_SpaceRoomView_landing_topic" />
>>>>>>> 5f3a9378

        <SpaceHierarchy space={space} showRoom={showRoom} additionalButtons={addRoomButton} />
    </div>;
};

const SpaceSetupFirstRooms = ({ space, title, description, onFinished }) => {
    const [busy, setBusy] = useState(false);
    const [error, setError] = useState("");
    const numFields = 3;
    const placeholders = [_t("General"), _t("Random"), _t("Support")];
    const [roomNames, setRoomName] = useStateArray(numFields, [_t("General"), _t("Random"), ""]);
    const fields = new Array(numFields).fill(0).map((x, i) => {
        const name = "roomName" + i;
        return <Field
            key={name}
            name={name}
            type="text"
            label={_t("Room name")}
            placeholder={placeholders[i]}
            value={roomNames[i]}
            onChange={ev => setRoomName(i, ev.target.value)}
            autoFocus={i === 2}
            disabled={busy}
            autoComplete="off"
        />;
    });

    const onNextClick = async (ev) => {
        ev.preventDefault();
        if (busy) return;
        setError("");
        setBusy(true);
        try {
            const isPublic = space.getJoinRule() === JoinRule.Public;
            const filteredRoomNames = roomNames.map(name => name.trim()).filter(Boolean);
            const roomIds = await Promise.all(filteredRoomNames.map(name => {
                return createRoom({
                    createOpts: {
                        preset: isPublic ? Preset.PublicChat : Preset.PrivateChat,
                        name,
                    },
                    spinner: false,
                    encryption: false,
                    andView: false,
                    inlineErrors: true,
                    parentSpace: space,
                    joinRule: !isPublic ? JoinRule.Restricted : undefined,
                    suggested: true,
                });
            }));
            onFinished(roomIds[0]);
        } catch (e) {
            logger.error("Failed to create initial space rooms", e);
            setError(_t("Failed to create initial space rooms"));
        }
        setBusy(false);
    };

    let onClick = (ev) => {
        ev.preventDefault();
        onFinished();
    };
    let buttonLabel = _t("Skip for now");
    if (roomNames.some(name => name.trim())) {
        onClick = onNextClick;
        buttonLabel = busy ? _t("Creating rooms...") : _t("Continue");
    }

    return <div>
        <h1>{ title }</h1>
        <div className="mx_SpaceRoomView_description">{ description }</div>

        { error && <div className="mx_SpaceRoomView_errorText">{ error }</div> }
        <form onSubmit={onClick} id="mx_SpaceSetupFirstRooms">
            { fields }
        </form>

        <div className="mx_SpaceRoomView_buttons">
            <AccessibleButton
                kind="primary"
                disabled={busy}
                onClick={onClick}
                element="input"
                type="submit"
                form="mx_SpaceSetupFirstRooms"
                value={buttonLabel}
            />
        </div>
    </div>;
};

const SpaceAddExistingRooms = ({ space, onFinished }) => {
    return <div>
        <h1>{ _t("What do you want to organise?") }</h1>
        <div className="mx_SpaceRoomView_description">
            { _t("Pick rooms or conversations to add. This is just a space for you, " +
                "no one will be informed. You can add more later.") }
        </div>

        <AddExistingToSpace
            space={space}
            emptySelectionButton={
                <AccessibleButton kind="primary" onClick={onFinished}>
                    { _t("Skip for now") }
                </AccessibleButton>
            }
            filterPlaceholder={_t("Search for rooms or spaces")}
            onFinished={onFinished}
            roomsRenderer={defaultRoomsRenderer}
            dmsRenderer={defaultDmsRenderer}
        />
    </div>;
};

interface ISpaceSetupPublicShareProps extends Pick<IProps & IState, "justCreatedOpts" | "space" | "firstRoomId"> {
    onFinished(): void;
}

const SpaceSetupPublicShare = ({ justCreatedOpts, space, onFinished, firstRoomId }: ISpaceSetupPublicShareProps) => {
    return <div className="mx_SpaceRoomView_publicShare">
        <h1>{ _t("Share %(name)s", {
            name: justCreatedOpts?.createOpts?.name || space.name,
        }) }</h1>
        <div className="mx_SpaceRoomView_description">
            { _t("It's just you at the moment, it will be even better with others.") }
        </div>

        <SpacePublicShare space={space} />

        <div className="mx_SpaceRoomView_buttons">
            <AccessibleButton kind="primary" onClick={onFinished}>
                { firstRoomId ? _t("Go to my first room") : _t("Go to my space") }
            </AccessibleButton>
        </div>
    </div>;
};

const SpaceSetupPrivateScope = ({ space, justCreatedOpts, onFinished }) => {
    return <div className="mx_SpaceRoomView_privateScope">
        <h1>{ _t("Who are you working with?") }</h1>
        <div className="mx_SpaceRoomView_description">
            { _t("Make sure the right people have access to %(name)s", {
                name: justCreatedOpts?.createOpts?.name || space.name,
            }) }
        </div>

        <AccessibleButton
            className="mx_SpaceRoomView_privateScope_justMeButton"
            onClick={() => { onFinished(false); }}
        >
            <h3>{ _t("Just me") }</h3>
            <div>{ _t("A private space to organise your rooms") }</div>
        </AccessibleButton>
        <AccessibleButton
            className="mx_SpaceRoomView_privateScope_meAndMyTeammatesButton"
            onClick={() => { onFinished(true); }}
        >
            <h3>{ _t("Me and my teammates") }</h3>
            <div>{ _t("A private space for you and your teammates") }</div>
        </AccessibleButton>
    </div>;
};

const validateEmailRules = withValidation({
    rules: [{
        key: "email",
        test: ({ value }) => !value || Email.looksValid(value),
        invalid: () => _t("Doesn't look like a valid email address"),
    }],
});

const SpaceSetupPrivateInvite = ({ space, onFinished }) => {
    const [busy, setBusy] = useState(false);
    const [error, setError] = useState("");
    const numFields = 3;
    const fieldRefs: RefObject<Field>[] = [useRef(), useRef(), useRef()];
    const [emailAddresses, setEmailAddress] = useStateArray(numFields, "");
    const fields = new Array(numFields).fill(0).map((x, i) => {
        const name = "emailAddress" + i;
        return <Field
            key={name}
            name={name}
            type="text"
            label={_t("Email address")}
            placeholder={_t("Email")}
            value={emailAddresses[i]}
            onChange={ev => setEmailAddress(i, ev.target.value)}
            ref={fieldRefs[i]}
            onValidate={validateEmailRules}
            autoFocus={i === 0}
            disabled={busy}
        />;
    });

    const onNextClick = async (ev) => {
        ev.preventDefault();
        if (busy) return;
        setError("");
        for (let i = 0; i < fieldRefs.length; i++) {
            const fieldRef = fieldRefs[i];
            const valid = await fieldRef.current.validate({ allowEmpty: true });

            if (valid === false) { // true/null are allowed
                fieldRef.current.focus();
                fieldRef.current.validate({ allowEmpty: true, focused: true });
                return;
            }
        }

        setBusy(true);
        const targetIds = emailAddresses.map(name => name.trim()).filter(Boolean);
        try {
            const result = await inviteMultipleToRoom(space.roomId, targetIds);

            const failedUsers = Object.keys(result.states).filter(a => result.states[a] === "error");
            if (failedUsers.length > 0) {
                logger.log("Failed to invite users to space: ", result);
                setError(_t("Failed to invite the following users to your space: %(csvUsers)s", {
                    csvUsers: failedUsers.join(", "),
                }));
            } else {
                onFinished();
            }
        } catch (err) {
            logger.error("Failed to invite users to space: ", err);
            setError(_t("We couldn't invite those users. Please check the users you want to invite and try again."));
        }
        setBusy(false);
    };

    let onClick = (ev) => {
        ev.preventDefault();
        onFinished();
    };
    let buttonLabel = _t("Skip for now");
    if (emailAddresses.some(name => name.trim())) {
        onClick = onNextClick;
        buttonLabel = busy ? _t("Inviting...") : _t("Continue");
    }

    return <div className="mx_SpaceRoomView_inviteTeammates">
        <h1>{ _t("Invite your teammates") }</h1>
        <div className="mx_SpaceRoomView_description">
            { _t("Make sure the right people have access. You can invite more later.") }
        </div>

        <div className="mx_SpaceRoomView_inviteTeammates_betaDisclaimer">
            { _t("<b>This is an experimental feature.</b> For now, " +
                "new users receiving an invite will have to open the invite on <link/> to actually join.", {}, {
                b: sub => <b>{ sub }</b>,
                link: () => <a href="https://app.element.io/" rel="noreferrer noopener" target="_blank">
                    app.element.io
                </a>,
            }) }
        </div>

        { error && <div className="mx_SpaceRoomView_errorText">{ error }</div> }
        <form onSubmit={onClick} id="mx_SpaceSetupPrivateInvite">
            { fields }
        </form>

        <div className="mx_SpaceRoomView_inviteTeammates_buttons">
            <AccessibleButton
                className="mx_SpaceRoomView_inviteTeammates_inviteDialogButton"
                onClick={() => showRoomInviteDialog(space.roomId)}
            >
                { _t("Invite by username") }
            </AccessibleButton>
        </div>

        <div className="mx_SpaceRoomView_buttons">
            <AccessibleButton
                kind="primary"
                disabled={busy}
                onClick={onClick}
                element="input"
                type="submit"
                form="mx_SpaceSetupPrivateInvite"
                value={buttonLabel}
            />
        </div>
    </div>;
};

export default class SpaceRoomView extends React.PureComponent<IProps, IState> {
    static contextType = MatrixClientContext;
    public context!: React.ContextType<typeof MatrixClientContext>;

    private readonly creator: string;
    private readonly dispatcherRef: string;

    constructor(props: IProps, context: React.ContextType<typeof MatrixClientContext>) {
        super(props, context);

        let phase = Phase.Landing;

        this.creator = this.props.space.currentState.getStateEvents(EventType.RoomCreate, "")?.getSender();
        const showSetup = this.props.justCreatedOpts && context.getUserId() === this.creator;

        if (showSetup) {
            phase = this.props.justCreatedOpts.createOpts.preset === Preset.PublicChat
                ? Phase.PublicCreateRooms : Phase.PrivateScope;
        }

        this.state = {
            phase,
            showRightPanel: RightPanelStore.instance.isOpenForRoom(this.props.space.roomId),
            myMembership: this.props.space.getMyMembership(),
        };

        this.dispatcherRef = defaultDispatcher.register(this.onAction);
        RightPanelStore.instance.on(UPDATE_EVENT, this.onRightPanelStoreUpdate);
    }

    componentDidMount() {
        this.context.on(RoomEvent.MyMembership, this.onMyMembership);
    }

    componentWillUnmount() {
        defaultDispatcher.unregister(this.dispatcherRef);
        RightPanelStore.instance.off(UPDATE_EVENT, this.onRightPanelStoreUpdate);
        this.context.off(RoomEvent.MyMembership, this.onMyMembership);
    }

    private onMyMembership = (room: Room, myMembership: string) => {
        if (room.roomId === this.props.space.roomId) {
            this.setState({ myMembership });
        }
    };

    private onRightPanelStoreUpdate = () => {
        this.setState({
            showRightPanel: RightPanelStore.instance.isOpenForRoom(this.props.space.roomId),
        });
    };

    private onAction = (payload: ActionPayload) => {
        if (payload.action === Action.ViewRoom && payload.room_id === this.props.space.roomId) {
            this.setState({ phase: Phase.Landing });
            return;
        }

        if (payload.action !== Action.ViewUser && payload.action !== "view_3pid_invite") return;

        if (payload.action === Action.ViewUser && payload.member) {
            RightPanelStore.instance.setCard({
                phase: RightPanelPhases.SpaceMemberInfo,
                state: { spaceId: this.props.space.roomId, member: payload.member },
            });
        } else if (payload.action === "view_3pid_invite" && payload.event) {
            RightPanelStore.instance.setCard({
                phase: RightPanelPhases.Space3pidMemberInfo,
                state: { spaceId: this.props.space.roomId, memberInfoEvent: payload.event },
            });
        } else {
            RightPanelStore.instance.setCard({
                phase: RightPanelPhases.SpaceMemberList,
                state: { spaceId: this.props.space.roomId },
            });
        }
    };

    private goToFirstRoom = async () => {
        if (this.state.firstRoomId) {
            defaultDispatcher.dispatch<ViewRoomPayload>({
                action: Action.ViewRoom,
                room_id: this.state.firstRoomId,
                metricsTrigger: undefined, // other
            });
            return;
        }

        this.setState({ phase: Phase.Landing });
    };

    private renderBody() {
        switch (this.state.phase) {
            case Phase.Landing:
                if (this.state.myMembership === "join") {
                    return <SpaceLanding space={this.props.space} />;
                } else {
                    return <RoomPreviewCard
                        room={this.props.space}
                        onJoinButtonClicked={this.props.onJoinButtonClicked}
                        onRejectButtonClicked={this.props.onRejectButtonClicked}
                    />;
                }
            case Phase.PublicCreateRooms:
                return <SpaceSetupFirstRooms
                    space={this.props.space}
                    title={_t("What are some things you want to discuss in %(spaceName)s?", {
                        spaceName: this.props.justCreatedOpts?.createOpts?.name || this.props.space.name,
                    })}
                    description={<>
                        { _t("Let's create a room for each of them.") }
                        <br />
                        { _t("You can add more later too, including already existing ones.") }
                    </>}
                    onFinished={(firstRoomId: string) => this.setState({ phase: Phase.PublicShare, firstRoomId })}
                />;
            case Phase.PublicShare:
                return <SpaceSetupPublicShare
                    justCreatedOpts={this.props.justCreatedOpts}
                    space={this.props.space}
                    onFinished={this.goToFirstRoom}
                    firstRoomId={this.state.firstRoomId}
                />;

            case Phase.PrivateScope:
                return <SpaceSetupPrivateScope
                    space={this.props.space}
                    justCreatedOpts={this.props.justCreatedOpts}
                    onFinished={(invite: boolean) => {
                        this.setState({ phase: invite ? Phase.PrivateCreateRooms : Phase.PrivateExistingRooms });
                    }}
                />;
            case Phase.PrivateInvite:
                return <SpaceSetupPrivateInvite
                    space={this.props.space}
                    onFinished={() => this.setState({ phase: Phase.Landing })}
                />;
            case Phase.PrivateCreateRooms:
                return <SpaceSetupFirstRooms
                    space={this.props.space}
                    title={_t("What projects are your team working on?")}
                    description={<>
                        { _t("We'll create rooms for each of them.") }
                        <br />
                        { _t("You can add more later too, including already existing ones.") }
                    </>}
                    onFinished={(firstRoomId: string) => this.setState({ phase: Phase.PrivateInvite, firstRoomId })}
                />;
            case Phase.PrivateExistingRooms:
                return <SpaceAddExistingRooms
                    space={this.props.space}
                    onFinished={() => this.setState({ phase: Phase.Landing })}
                />;
        }
    }

    render() {
        const rightPanel = this.state.showRightPanel && this.state.phase === Phase.Landing
            ? <RightPanel room={this.props.space} resizeNotifier={this.props.resizeNotifier} />
            : null;

        return <main className="mx_SpaceRoomView">
            <ErrorBoundary>
                <MainSplit panel={rightPanel} resizeNotifier={this.props.resizeNotifier}>
                    { this.renderBody() }
                </MainSplit>
            </ErrorBoundary>
        </main>;
    }
}<|MERGE_RESOLUTION|>--- conflicted
+++ resolved
@@ -267,17 +267,7 @@
                 { settingsButton }
             </div>
         </div>
-<<<<<<< HEAD
-        <RoomTopic room={space}>
-            { (title, body, ref) => (
-                <div className="mx_SpaceRoomView_landing_topic" ref={ref}>
-                    { body }
-                </div>
-            ) }
-        </RoomTopic>
-=======
         <RoomTopic room={space} className="mx_SpaceRoomView_landing_topic" />
->>>>>>> 5f3a9378
 
         <SpaceHierarchy space={space} showRoom={showRoom} additionalButtons={addRoomButton} />
     </div>;
