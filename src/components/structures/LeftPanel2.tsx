--- conflicted
+++ resolved
@@ -29,13 +29,7 @@
 import { BreadcrumbsStore } from "../../stores/BreadcrumbsStore";
 import { UPDATE_EVENT } from "../../stores/AsyncStore";
 import ResizeNotifier from "../../utils/ResizeNotifier";
-<<<<<<< HEAD
-import { MatrixEvent } from "matrix-js-sdk/src/models/event";
-import { throttle } from 'lodash';
-import { OwnProfileStore } from "../../stores/OwnProfileStore";
 import SettingsStore from "../../settings/SettingsStore";
-=======
->>>>>>> 42444392
 
 /*******************************************************************
  *   CAUTION                                                       *
