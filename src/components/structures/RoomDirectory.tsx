/*
Copyright 2019 Michael Telatynski <7t3chguy@gmail.com>
Copyright 2015, 2016, 2019, 2020, 2021 The Matrix.org Foundation C.I.C.

Licensed under the Apache License, Version 2.0 (the "License");
you may not use this file except in compliance with the License.
You may obtain a copy of the License at

    http://www.apache.org/licenses/LICENSE-2.0

Unless required by applicable law or agreed to in writing, software
distributed under the License is distributed on an "AS IS" BASIS,
WITHOUT WARRANTIES OR CONDITIONS OF ANY KIND, either express or implied.
See the License for the specific language governing permissions and
limitations under the License.
*/

import React from "react";
import { IFieldType, IInstance, IProtocol, IPublicRoomsChunkRoom } from "matrix-js-sdk/src/client";
import { Visibility } from "matrix-js-sdk/src/@types/partials";
import { IRoomDirectoryOptions } from "matrix-js-sdk/src/@types/requests";

import { MatrixClientPeg } from "../../MatrixClientPeg";
import dis from "../../dispatcher/dispatcher";
import Modal from "../../Modal";
import { linkifyAndSanitizeHtml } from '../../HtmlUtils';
import { _t } from '../../languageHandler';
import SdkConfig from '../../SdkConfig';
import { instanceForInstanceId, protocolNameForInstanceId } from '../../utils/DirectoryUtils';
import Analytics from '../../Analytics';
import NetworkDropdown, { ALL_ROOMS, Protocols } from "../views/directory/NetworkDropdown";
import SettingsStore from "../../settings/SettingsStore";
import GroupFilterOrderStore from "../../stores/GroupFilterOrderStore";
import GroupStore from "../../stores/GroupStore";
import FlairStore from "../../stores/FlairStore";
import CountlyAnalytics from "../../CountlyAnalytics";
import { replaceableComponent } from "../../utils/replaceableComponent";
import { mediaFromMxc } from "../../customisations/Media";
import { IDialogProps } from "../views/dialogs/IDialogProps";
import AccessibleButton, { ButtonEvent } from "../views/elements/AccessibleButton";
import BaseAvatar from "../views/avatars/BaseAvatar";
import ErrorDialog from "../views/dialogs/ErrorDialog";
import QuestionDialog from "../views/dialogs/QuestionDialog";
import BaseDialog from "../views/dialogs/BaseDialog";
import DirectorySearchBox from "../views/elements/DirectorySearchBox";
import ScrollPanel from "./ScrollPanel";
import Spinner from "../views/elements/Spinner";
import { ActionPayload } from "../../dispatcher/payloads";
import { getDisplayAliasForAliasSet } from "../../Rooms";

const MAX_NAME_LENGTH = 80;
const MAX_TOPIC_LENGTH = 800;

const LAST_SERVER_KEY = "mx_last_room_directory_server";
const LAST_INSTANCE_KEY = "mx_last_room_directory_instance";

function track(action: string) {
    Analytics.trackEvent('RoomDirectory', action);
}

interface IProps extends IDialogProps {
    initialText?: string;
}

interface IState {
    publicRooms: IPublicRoomsChunkRoom[];
    loading: boolean;
    protocolsLoading: boolean;
    error?: string;
    instanceId: string;
    roomServer: string;
    filterString: string;
    selectedCommunityId?: string;
    communityName?: string;
}

@replaceableComponent("structures.RoomDirectory")
export default class RoomDirectory extends React.Component<IProps, IState> {
    private readonly startTime: number;
    private unmounted = false;
    private nextBatch: string = null;
    private filterTimeout: number;
    private protocols: Protocols;

    constructor(props) {
        super(props);

        CountlyAnalytics.instance.trackRoomDirectoryBegin();
        this.startTime = CountlyAnalytics.getTimestamp();

        const selectedCommunityId = SettingsStore.getValue("feature_communities_v2_prototypes")
            ? GroupFilterOrderStore.getSelectedTags()[0]
            : null;

        let protocolsLoading = true;
        if (!MatrixClientPeg.get()) {
            // We may not have a client yet when invoked from welcome page
            protocolsLoading = false;
        } else if (!selectedCommunityId) {
            MatrixClientPeg.get().getThirdpartyProtocols().then((response) => {
                this.protocols = response;
                const myHomeserver = MatrixClientPeg.getHomeserverName();
                const lsRoomServer = localStorage.getItem(LAST_SERVER_KEY);
                const lsInstanceId = localStorage.getItem(LAST_INSTANCE_KEY);

                let roomServer = myHomeserver;
                if (
                    SdkConfig.get().roomDirectory?.servers?.includes(lsRoomServer) ||
                    SettingsStore.getValue("room_directory_servers")?.includes(lsRoomServer)
                ) {
                    roomServer = lsRoomServer;
                }

                let instanceId: string = null;
                if (roomServer === myHomeserver && (
                    lsInstanceId === ALL_ROOMS ||
                    Object.values(this.protocols).some(p => p.instances.some(i => i.instance_id === lsInstanceId))
                )) {
                    instanceId = lsInstanceId;
                }

                // Refresh the room list only if validation failed and we had to change these
                if (this.state.instanceId !== instanceId || this.state.roomServer !== roomServer) {
                    this.setState({
                        protocolsLoading: false,
                        instanceId,
                        roomServer,
                    });
                    this.refreshRoomList();
                    return;
                }
                this.setState({ protocolsLoading: false });
            }, (err) => {
                console.warn(`error loading third party protocols: ${err}`);
                this.setState({ protocolsLoading: false });
                if (MatrixClientPeg.get().isGuest()) {
                    // Guests currently aren't allowed to use this API, so
                    // ignore this as otherwise this error is literally the
                    // thing you see when loading the client!
                    return;
                }
                track('Failed to get protocol list from homeserver');
                const brand = SdkConfig.get().brand;
                this.setState({
                    error: _t(
                        '%(brand)s failed to get the protocol list from the homeserver. ' +
                        'The homeserver may be too old to support third party networks.',
                        { brand },
                    ),
                });
            });
        } else {
            // We don't use the protocols in the communities v2 prototype experience
            protocolsLoading = false;

            // Grab the profile info async
            FlairStore.getGroupProfileCached(MatrixClientPeg.get(), this.state.selectedCommunityId).then(profile => {
                this.setState({ communityName: profile.name });
            });
        }

        this.state = {
            publicRooms: [],
            loading: true,
            error: null,
            instanceId: localStorage.getItem(LAST_INSTANCE_KEY),
            roomServer: localStorage.getItem(LAST_SERVER_KEY),
            filterString: this.props.initialText || "",
            selectedCommunityId,
            communityName: null,
            protocolsLoading,
        };
    }

    componentDidMount() {
        this.refreshRoomList();
    }

    componentWillUnmount() {
        if (this.filterTimeout) {
            clearTimeout(this.filterTimeout);
        }
        this.unmounted = true;
    }

    private refreshRoomList = () => {
        if (this.state.selectedCommunityId) {
            this.setState({
                publicRooms: GroupStore.getGroupRooms(this.state.selectedCommunityId).map(r => {
                    return {
                        // Translate all the group properties to the directory format
                        room_id: r.roomId,
                        name: r.name,
                        topic: r.topic,
                        canonical_alias: r.canonicalAlias,
                        num_joined_members: r.numJoinedMembers,
                        avatarUrl: r.avatarUrl,
                        world_readable: r.worldReadable,
                        guest_can_join: r.guestsCanJoin,
                    };
                }).filter(r => {
                    const filterString = this.state.filterString;
                    if (filterString) {
                        const containedIn = (s: string) => (s || "").toLowerCase().includes(filterString.toLowerCase());
                        return containedIn(r.name) || containedIn(r.topic) || containedIn(r.canonical_alias);
                    }
                    return true;
                }),
                loading: false,
            });
            return;
        }

        this.nextBatch = null;
        this.setState({
            publicRooms: [],
            loading: true,
        });
        this.getMoreRooms();
    };

    private getMoreRooms(): Promise<boolean> {
        if (this.state.selectedCommunityId) return Promise.resolve(false); // no more rooms
        if (!MatrixClientPeg.get()) return Promise.resolve(false);

        this.setState({
            loading: true,
        });

        const filterString = this.state.filterString;
        const roomServer = this.state.roomServer;
        // remember the next batch token when we sent the request
        // too. If it's changed, appending to the list will corrupt it.
        const nextBatch = this.nextBatch;
        const opts: IRoomDirectoryOptions = { limit: 20 };
        if (roomServer != MatrixClientPeg.getHomeserverName()) {
            opts.server = roomServer;
        }
        if (this.state.instanceId === ALL_ROOMS) {
            opts.include_all_networks = true;
        } else if (this.state.instanceId) {
            opts.third_party_instance_id = this.state.instanceId as string;
        }
        if (this.nextBatch) opts.since = this.nextBatch;
        if (filterString) opts.filter = { generic_search_term: filterString };
        return MatrixClientPeg.get().publicRooms(opts).then((data) => {
            if (
                filterString != this.state.filterString ||
                roomServer != this.state.roomServer ||
                nextBatch != this.nextBatch) {
                // if the filter or server has changed since this request was sent,
                // throw away the result (don't even clear the busy flag
                // since we must still have a request in flight)
                return false;
            }

            if (this.unmounted) {
                // if we've been unmounted, we don't care either.
                return false;
            }

            if (this.state.filterString) {
                const count = data.total_room_count_estimate || data.chunk.length;
                CountlyAnalytics.instance.trackRoomDirectorySearch(count, this.state.filterString);
            }

            this.nextBatch = data.next_batch;
            this.setState((s) => ({
                ...s,
                publicRooms: [...s.publicRooms, ...(data.chunk || [])],
                loading: false,
            }));
            return Boolean(data.next_batch);
        }, (err) => {
            if (
                filterString != this.state.filterString ||
                roomServer != this.state.roomServer ||
                nextBatch != this.nextBatch) {
                // as above: we don't care about errors for old requests either
                return false;
            }

            if (this.unmounted) {
                // if we've been unmounted, we don't care either.
                return false;
            }

            console.error("Failed to get publicRooms: %s", JSON.stringify(err));
            track('Failed to get public room list');
            const brand = SdkConfig.get().brand;
            this.setState({
                loading: false,
                error: (
                    _t('%(brand)s failed to get the public room list.', { brand }) +
                    (err && err.message) ? err.message : _t('The homeserver may be unavailable or overloaded.')
                ),
            });
        });
    }

    /**
     * A limited interface for removing rooms from the directory.
     * Will set the room to not be publicly visible and delete the
     * default alias. In the long term, it would be better to allow
     * HS admins to do this through the RoomSettings interface, but
     * this needs SPEC-417.
     */
    private removeFromDirectory(room: IPublicRoomsChunkRoom) {
        const alias = getDisplayAliasForRoom(room);
        const name = room.name || alias || _t('Unnamed room');

        let desc;
        if (alias) {
            desc = _t('Delete the room address %(alias)s and remove %(name)s from the directory?', { alias, name });
        } else {
            desc = _t('Remove %(name)s from the directory?', { name: name });
        }

        Modal.createTrackedDialog('Remove from Directory', '', QuestionDialog, {
            title: _t('Remove from Directory'),
            description: desc,
            onFinished: (shouldDelete: boolean) => {
                if (!shouldDelete) return;

                const modal = Modal.createDialog(Spinner);
                let step = _t('remove %(name)s from the directory.', { name: name });

                MatrixClientPeg.get().setRoomDirectoryVisibility(room.room_id, Visibility.Private).then(() => {
                    if (!alias) return;
                    step = _t('delete the address.');
                    return MatrixClientPeg.get().deleteAlias(alias);
                }).then(() => {
                    modal.close();
                    this.refreshRoomList();
                }, (err) => {
                    modal.close();
                    this.refreshRoomList();
                    console.error("Failed to " + step + ": " + err);
                    Modal.createTrackedDialog('Remove from Directory Error', '', ErrorDialog, {
                        title: _t('Error'),
                        description: (err && err.message)
                            ? err.message
                            : _t('The server may be unavailable or overloaded'),
                    });
                });
            },
        });
    }

    private onRoomClicked = (room: IPublicRoomsChunkRoom, ev: ButtonEvent) => {
        // If room was shift-clicked, remove it from the room directory
        if (ev.shiftKey && !this.state.selectedCommunityId) {
            ev.preventDefault();
            this.removeFromDirectory(room);
        }
    };

    private onOptionChange = (server: string, instanceId?: string) => {
        // clear next batch so we don't try to load more rooms
        this.nextBatch = null;
        this.setState({
            // Clear the public rooms out here otherwise we needlessly
            // spend time filtering lots of rooms when we're about to
            // to clear the list anyway.
            publicRooms: [],
            roomServer: server,
            instanceId: instanceId,
            error: null,
        }, this.refreshRoomList);
        // We also refresh the room list each time even though this
        // filtering is client-side. It hopefully won't be client side
        // for very long, and we may have fetched a thousand rooms to
        // find the five gitter ones, at which point we do not want
        // to render all those rooms when switching back to 'all networks'.
        // Easiest to just blow away the state & re-fetch.

        // We have to be careful here so that we don't set instanceId = "undefined"
        localStorage.setItem(LAST_SERVER_KEY, server);
        if (instanceId) {
            localStorage.setItem(LAST_INSTANCE_KEY, instanceId);
        } else {
            localStorage.removeItem(LAST_INSTANCE_KEY);
        }
    };

    private onFillRequest = (backwards: boolean) => {
        if (backwards || !this.nextBatch) return Promise.resolve(false);

        return this.getMoreRooms();
    };

    private onFilterChange = (alias: string) => {
        this.setState({
            filterString: alias || "",
        });

        // don't send the request for a little bit,
        // no point hammering the server with a
        // request for every keystroke, let the
        // user finish typing.
        if (this.filterTimeout) {
            clearTimeout(this.filterTimeout);
        }
        this.filterTimeout = setTimeout(() => {
            this.filterTimeout = null;
            this.refreshRoomList();
        }, 700);
    };

    private onFilterClear = () => {
        // update immediately
        this.setState({
            filterString: "",
        }, this.refreshRoomList);

        if (this.filterTimeout) {
            clearTimeout(this.filterTimeout);
        }
    };

    private onJoinFromSearchClick = (alias: string) => {
        // If we don't have a particular instance id selected, just show that rooms alias
        if (!this.state.instanceId || this.state.instanceId === ALL_ROOMS) {
            // If the user specified an alias without a domain, add on whichever server is selected
            // in the dropdown
            if (alias.indexOf(':') == -1) {
                alias = alias + ':' + this.state.roomServer;
            }
            this.showRoomAlias(alias, true);
        } else {
            // This is a 3rd party protocol. Let's see if we can join it
            const protocolName = protocolNameForInstanceId(this.protocols, this.state.instanceId);
            const instance = instanceForInstanceId(this.protocols, this.state.instanceId);
            const fields = protocolName
                ? this.getFieldsForThirdPartyLocation(alias, this.protocols[protocolName], instance)
                : null;
            if (!fields) {
                const brand = SdkConfig.get().brand;
                Modal.createTrackedDialog('Unable to join network', '', ErrorDialog, {
                    title: _t('Unable to join network'),
                    description: _t('%(brand)s does not know how to join a room on this network', { brand }),
                });
                return;
            }
            MatrixClientPeg.get().getThirdpartyLocation(protocolName, fields).then((resp) => {
                if (resp.length > 0 && resp[0].alias) {
                    this.showRoomAlias(resp[0].alias, true);
                } else {
                    Modal.createTrackedDialog('Room not found', '', ErrorDialog, {
                        title: _t('Room not found'),
                        description: _t('Couldn\'t find a matching Matrix room'),
                    });
                }
            }, (e) => {
                Modal.createTrackedDialog('Fetching third party location failed', '', ErrorDialog, {
                    title: _t('Fetching third party location failed'),
                    description: _t('Unable to look up room ID from server'),
                });
            });
        }
    };

    private onPreviewClick = (ev: ButtonEvent, room: IPublicRoomsChunkRoom) => {
        this.showRoom(room, null, false, true);
        ev.stopPropagation();
    };

    private onViewClick = (ev: ButtonEvent, room: IPublicRoomsChunkRoom) => {
        this.showRoom(room);
        ev.stopPropagation();
    };

    private onJoinClick = (ev: ButtonEvent, room: IPublicRoomsChunkRoom) => {
        this.showRoom(room, null, true);
        ev.stopPropagation();
    };

    private onCreateRoomClick = () => {
        this.onFinished();
        dis.dispatch({
            action: 'view_create_room',
            public: true,
            defaultName: this.state.filterString.trim(),
        });
    };

    private showRoomAlias(alias: string, autoJoin = false) {
        this.showRoom(null, alias, autoJoin);
    }

    private showRoom(room: IPublicRoomsChunkRoom, roomAlias?: string, autoJoin = false, shouldPeek = false) {
        this.onFinished();
        const payload: ActionPayload = {
            action: 'view_room',
            auto_join: autoJoin,
            should_peek: shouldPeek,
            _type: "room_directory", // instrumentation
        };
        if (room) {
            // Don't let the user view a room they won't be able to either
            // peek or join: fail earlier so they don't have to click back
            // to the directory.
            if (MatrixClientPeg.get().isGuest()) {
                if (!room.world_readable && !room.guest_can_join) {
                    dis.dispatch({ action: 'require_registration' });
                    return;
                }
            }

            if (!roomAlias) {
                roomAlias = getDisplayAliasForRoom(room);
            }

            payload.oob_data = {
                avatarUrl: room.avatar_url,
                // XXX: This logic is duplicated from the JS SDK which
                // would normally decide what the name is.
                name: room.name || roomAlias || _t('Unnamed room'),
            };

            if (this.state.roomServer) {
                payload.via_servers = [this.state.roomServer];
                payload.opts = {
                    viaServers: [this.state.roomServer],
                };
            }
        }
        // It's not really possible to join Matrix rooms by ID because the HS has no way to know
        // which servers to start querying. However, there's no other way to join rooms in
        // this list without aliases at present, so if roomAlias isn't set here we have no
        // choice but to supply the ID.
        if (roomAlias) {
            payload.room_alias = roomAlias;
        } else {
            payload.room_id = room.room_id;
        }
        dis.dispatch(payload);
    }

    private createRoomCells(room: IPublicRoomsChunkRoom) {
        const client = MatrixClientPeg.get();
        const clientRoom = client.getRoom(room.room_id);
        const hasJoinedRoom = clientRoom && clientRoom.getMyMembership() === "join";
        const isGuest = client.isGuest();
        let previewButton;
        let joinOrViewButton;

        // Element Web currently does not allow guests to join rooms, so we
        // instead show them preview buttons for all rooms. If the room is not
        // world readable, a modal will appear asking you to register first. If
        // it is readable, the preview appears as normal.
        if (!hasJoinedRoom && (room.world_readable || isGuest)) {
            previewButton = (
                <AccessibleButton kind="secondary" onClick={(ev) => this.onPreviewClick(ev, room)}>
                    { _t("Preview") }
                </AccessibleButton>
            );
        }
        if (hasJoinedRoom) {
            joinOrViewButton = (
                <AccessibleButton kind="secondary" onClick={(ev) => this.onViewClick(ev, room)}>
                    { _t("View") }
                </AccessibleButton>
            );
        } else if (!isGuest) {
            joinOrViewButton = (
                <AccessibleButton kind="primary" onClick={(ev) => this.onJoinClick(ev, room)}>
                    { _t("Join") }
                </AccessibleButton>
            );
        }

        let name = room.name || getDisplayAliasForRoom(room) || _t('Unnamed room');
        if (name.length > MAX_NAME_LENGTH) {
            name = `${name.substring(0, MAX_NAME_LENGTH)}...`;
        }

        let topic = room.topic || '';
        // Additional truncation based on line numbers is done via CSS,
        // but to ensure that the DOM is not polluted with a huge string
        // we give it a hard limit before rendering.
        if (topic.length > MAX_TOPIC_LENGTH) {
            topic = `${topic.substring(0, MAX_TOPIC_LENGTH)}...`;
        }
        topic = linkifyAndSanitizeHtml(topic);
        let avatarUrl = null;
        if (room.avatar_url) avatarUrl = mediaFromMxc(room.avatar_url).getSquareThumbnailHttp(32);

        // We use onMouseDown instead of onClick, so that we can avoid text getting selected
        return [
            <div
                key={ `${room.room_id}_avatar` }
                onMouseDown={(ev) => this.onRoomClicked(room, ev)}
                className="mx_RoomDirectory_roomAvatar"
            >
                <BaseAvatar
                    width={32}
                    height={32}
                    resizeMethod='crop'
                    name={name}
                    idName={name}
                    url={avatarUrl}
                />
            </div>,
            <div
                key={ `${room.room_id}_description` }
                onMouseDown={(ev) => this.onRoomClicked(room, ev)}
                className="mx_RoomDirectory_roomDescription"
            >
                <div
                    className="mx_RoomDirectory_name"
                    onMouseDown={(ev) => this.onRoomClicked(room, ev)}
                >
                    { name }
                </div>&nbsp;
                <div
                    className="mx_RoomDirectory_topic"
                    onMouseDown={(ev) => this.onRoomClicked(room, ev)}
                    dangerouslySetInnerHTML={{ __html: topic }}
                />
                <div
                    className="mx_RoomDirectory_alias"
                    onMouseDown={(ev) => this.onRoomClicked(room, ev)}
                >
                    { getDisplayAliasForRoom(room) }
                </div>
            </div>,
            <div
                key={ `${room.room_id}_memberCount` }
                onMouseDown={(ev) => this.onRoomClicked(room, ev)}
                className="mx_RoomDirectory_roomMemberCount"
            >
                { room.num_joined_members }
            </div>,
            <div
                key={ `${room.room_id}_preview` }
                onMouseDown={(ev) => this.onRoomClicked(room, ev)}
                // cancel onMouseDown otherwise shift-clicking highlights text
                className="mx_RoomDirectory_preview"
            >
                { previewButton }
            </div>,
            <div
                key={ `${room.room_id}_join` }
                onMouseDown={(ev) => this.onRoomClicked(room, ev)}
                className="mx_RoomDirectory_join"
            >
                { joinOrViewButton }
            </div>,
        ];
    }

    private stringLooksLikeId(s: string, fieldType: IFieldType) {
        let pat = /^#[^\s]+:[^\s]/;
        if (fieldType && fieldType.regexp) {
            pat = new RegExp(fieldType.regexp);
        }

        return pat.test(s);
    }

    private getFieldsForThirdPartyLocation(userInput: string, protocol: IProtocol, instance: IInstance) {
        // make an object with the fields specified by that protocol. We
        // require that the values of all but the last field come from the
        // instance. The last is the user input.
        const requiredFields = protocol.location_fields;
        if (!requiredFields) return null;
        const fields = {};
        for (let i = 0; i < requiredFields.length - 1; ++i) {
            const thisField = requiredFields[i];
            if (instance.fields[thisField] === undefined) return null;
            fields[thisField] = instance.fields[thisField];
        }
        fields[requiredFields[requiredFields.length - 1]] = userInput;
        return fields;
    }

    private onFinished = () => {
        CountlyAnalytics.instance.trackRoomDirectory(this.startTime);
        this.props.onFinished(false);
    };

    render() {
        let content;
        if (this.state.error) {
            content = this.state.error;
        } else if (this.state.protocolsLoading) {
            content = <Spinner />;
        } else {
            const cells = (this.state.publicRooms || [])
                .reduce((cells, room) => cells.concat(this.createRoomCells(room)), []);
            // we still show the scrollpanel, at least for now, because
            // otherwise we don't fetch more because we don't get a fill
            // request from the scrollpanel because there isn't one

            let spinner;
            if (this.state.loading) {
                spinner = <Spinner />;
            }

            const createNewButton = <>
                <hr />
                <AccessibleButton kind="primary" onClick={this.onCreateRoomClick} className="mx_RoomDirectory_newRoom">
                    { _t("Create new room") }
                </AccessibleButton>
            </>;

            let scrollPanelContent;
            let footer;
            if (cells.length === 0 && !this.state.loading) {
                footer = <>
                    <h5>{ _t('No results for "%(query)s"', { query: this.state.filterString.trim() }) }</h5>
                    <p>
                        { _t("Try different words or check for typos. " +
                            "Some results may not be visible as they're private and you need an invite to join them.") }
                    </p>
                    { createNewButton }
                </>;
            } else {
                scrollPanelContent = <div className="mx_RoomDirectory_table">
                    { cells }
                </div>;
                if (!this.state.loading && !this.nextBatch) {
                    footer = createNewButton;
                }
            }
            content = <ScrollPanel
                className="mx_RoomDirectory_tableWrapper"
                onFillRequest={this.onFillRequest}
                stickyBottom={false}
                startAtBottom={false}
            >
                { scrollPanelContent }
                { spinner }
                { footer && <div className="mx_RoomDirectory_footer">
                    { footer }
                </div> }
            </ScrollPanel>;
        }

        let listHeader;
        if (!this.state.protocolsLoading) {
            const protocolName = protocolNameForInstanceId(this.protocols, this.state.instanceId);
            let instanceExpectedFieldType;
            if (
                protocolName &&
                this.protocols &&
                this.protocols[protocolName] &&
                this.protocols[protocolName].location_fields.length > 0 &&
                this.protocols[protocolName].field_types
            ) {
                const lastField = this.protocols[protocolName].location_fields.slice(-1)[0];
                instanceExpectedFieldType = this.protocols[protocolName].field_types[lastField];
            }

            let placeholder = _t('Find a room…');
            if (!this.state.instanceId || this.state.instanceId === ALL_ROOMS) {
                placeholder = _t("Find a room… (e.g. %(exampleRoom)s)", {
                    exampleRoom: "#example:" + this.state.roomServer,
                });
            } else if (instanceExpectedFieldType) {
                placeholder = instanceExpectedFieldType.placeholder;
            }

            let showJoinButton = this.stringLooksLikeId(this.state.filterString, instanceExpectedFieldType);
            if (protocolName) {
                const instance = instanceForInstanceId(this.protocols, this.state.instanceId);
                if (this.getFieldsForThirdPartyLocation(
                    this.state.filterString,
                    this.protocols[protocolName],
                    instance,
                ) === null) {
                    showJoinButton = false;
                }
            }

            let dropdown = (
                <NetworkDropdown
                    protocols={this.protocols}
                    onOptionChange={this.onOptionChange}
                    selectedServerName={this.state.roomServer}
                    selectedInstanceId={this.state.instanceId}
                />
            );
            if (this.state.selectedCommunityId) {
                dropdown = null;
            }

            listHeader = <div className="mx_RoomDirectory_listheader">
                <DirectorySearchBox
                    className="mx_RoomDirectory_searchbox"
                    onChange={this.onFilterChange}
                    onClear={this.onFilterClear}
                    onJoinClick={this.onJoinFromSearchClick}
                    placeholder={placeholder}
                    showJoinButton={showJoinButton}
                    initialText={this.props.initialText}
                />
                {dropdown}
            </div>;
        }
        const explanation =
            _t("If you can't find the room you're looking for, ask for an invite or <a>Create a new room</a>.", null,
                { a: sub => (
                    <AccessibleButton kind="secondary" onClick={this.onCreateRoomClick}>
                        { sub }
                    </AccessibleButton>
                ) },
            );

        const title = this.state.selectedCommunityId
            ? _t("Explore rooms in %(communityName)s", {
                communityName: this.state.communityName || this.state.selectedCommunityId,
            }) : _t("Explore rooms");
        return (
            <BaseDialog
                className={'mx_RoomDirectory_dialog'}
                hasCancel={true}
                onFinished={this.onFinished}
                title={title}
            >
                <div className="mx_RoomDirectory">
                    {explanation}
                    <div className="mx_RoomDirectory_list">
                        {listHeader}
                        {content}
                    </div>
                </div>
            </BaseDialog>
        );
    }
}

// Similar to matrix-react-sdk's MatrixTools.getDisplayAliasForRoom
// but works with the objects we get from the public room list
<<<<<<< HEAD
function getDisplayAliasForRoom(room: IPublicRoomsChunkRoom) {
    return room.canonical_alias || room.aliases?.[0] || "";
=======
function getDisplayAliasForRoom(room: IRoom) {
    return getDisplayAliasForAliasSet(room.canonical_alias, room.aliases);
>>>>>>> 80f3a64f
}<|MERGE_RESOLUTION|>--- conflicted
+++ resolved
@@ -833,11 +833,6 @@
 
 // Similar to matrix-react-sdk's MatrixTools.getDisplayAliasForRoom
 // but works with the objects we get from the public room list
-<<<<<<< HEAD
 function getDisplayAliasForRoom(room: IPublicRoomsChunkRoom) {
-    return room.canonical_alias || room.aliases?.[0] || "";
-=======
-function getDisplayAliasForRoom(room: IRoom) {
     return getDisplayAliasForAliasSet(room.canonical_alias, room.aliases);
->>>>>>> 80f3a64f
 }