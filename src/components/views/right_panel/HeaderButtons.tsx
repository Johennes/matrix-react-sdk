/*
Copyright 2015, 2016 OpenMarket Ltd
Copyright 2017 Vector Creations Ltd
Copyright 2017 New Vector Ltd
Copyright 2018 New Vector Ltd
Copyright 2019 The Matrix.org Foundation C.I.C.

Licensed under the Apache License, Version 2.0 (the "License");
you may not use this file except in compliance with the License.
You may obtain a copy of the License at

    http://www.apache.org/licenses/LICENSE-2.0

Unless required by applicable law or agreed to in writing, software
distributed under the License is distributed on an "AS IS" BASIS,
WITHOUT WARRANTIES OR CONDITIONS OF ANY KIND, either express or implied.
See the License for the specific language governing permissions and
limitations under the License.
*/

import React from "react";

import dis from "../../../dispatcher/dispatcher";
import RightPanelStore from "../../../stores/right-panel/RightPanelStore";
import { RightPanelPhases } from "../../../stores/right-panel/RightPanelStorePhases";
import { UPDATE_EVENT } from "../../../stores/AsyncStore";
import { NotificationColor } from "../../../stores/notifications/NotificationColor";
<<<<<<< HEAD
import { ActionPayload } from "../../../dispatcher/payloads";
import SettingsStore from "../../../settings/SettingsStore";
=======
>>>>>>> dce42d32

export enum HeaderKind {
    Room = "room",
}

interface IState {
    headerKind: HeaderKind;
    phase: RightPanelPhases | null;
    threadNotificationColor: NotificationColor;
    globalNotificationColor: NotificationColor;
    notificationsEnabled?: boolean;
}

interface IProps {}

export default abstract class HeaderButtons<P = {}> extends React.Component<IProps & P, IState> {
    private unmounted = false;
    private dispatcherRef?: string = undefined;
    private readonly watcherRef: string;

    public constructor(props: IProps & P, kind: HeaderKind) {
        super(props);

        const rps = RightPanelStore.instance;
        this.state = {
            headerKind: kind,
            phase: rps.currentCard.phase,
            threadNotificationColor: NotificationColor.None,
            globalNotificationColor: NotificationColor.None,
            notificationsEnabled: SettingsStore.getValue("feature_notifications"),
        };
        this.watcherRef = SettingsStore.watchSetting("feature_notifications", null, (...[, , , value]) =>
            this.setState({ notificationsEnabled: value }),
        );
    }

    public componentDidMount(): void {
        RightPanelStore.instance.on(UPDATE_EVENT, this.onRightPanelStoreUpdate);
    }

    public componentWillUnmount(): void {
        this.unmounted = true;
        RightPanelStore.instance.off(UPDATE_EVENT, this.onRightPanelStoreUpdate);
        if (this.dispatcherRef) dis.unregister(this.dispatcherRef);
        if (this.watcherRef) SettingsStore.unwatchSetting(this.watcherRef);
    }

    public isPhase(phases: string | string[]): boolean {
        if (!RightPanelStore.instance.isOpen) return false;
        if (Array.isArray(phases)) {
            return !!this.state.phase && phases.includes(this.state.phase);
        } else {
            return phases === this.state.phase;
        }
    }

    private onRightPanelStoreUpdate = (): void => {
        if (this.unmounted) return;
        this.setState({ phase: RightPanelStore.instance.currentCard.phase });
    };

    // XXX: Make renderButtons a prop
    public abstract renderButtons(): JSX.Element;

    public render(): React.ReactNode {
        return this.renderButtons();
    }
}<|MERGE_RESOLUTION|>--- conflicted
+++ resolved
@@ -25,11 +25,8 @@
 import { RightPanelPhases } from "../../../stores/right-panel/RightPanelStorePhases";
 import { UPDATE_EVENT } from "../../../stores/AsyncStore";
 import { NotificationColor } from "../../../stores/notifications/NotificationColor";
-<<<<<<< HEAD
 import { ActionPayload } from "../../../dispatcher/payloads";
 import SettingsStore from "../../../settings/SettingsStore";
-=======
->>>>>>> dce42d32
 
 export enum HeaderKind {
     Room = "room",
