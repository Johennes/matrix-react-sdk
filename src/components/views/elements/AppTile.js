--- conflicted
+++ resolved
@@ -18,11 +18,7 @@
 */
 
 import url from 'url';
-<<<<<<< HEAD
-import React, {createRef} from 'react';
-=======
 import React, { createRef } from 'react';
->>>>>>> b55f69a7
 import PropTypes from 'prop-types';
 import { MatrixClientPeg } from '../../../MatrixClientPeg';
 import AccessibleButton from './AccessibleButton';
@@ -33,35 +29,6 @@
 import dis from '../../../dispatcher/dispatcher';
 import ActiveWidgetStore from '../../../stores/ActiveWidgetStore';
 import classNames from 'classnames';
-<<<<<<< HEAD
-import {IntegrationManagers} from "../../../integrations/IntegrationManagers";
-import SettingsStore, {SettingLevel} from "../../../settings/SettingsStore";
-import {aboveLeftOf, ContextMenu, ContextMenuButton} from "../../structures/ContextMenu";
-import PersistedElement from "./PersistedElement";
-import {urlSearchParamsToObject} from "../../../utils/UrlUtils";
-
-const ALLOWED_APP_URL_SCHEMES = ['https:', 'http:'];
-const ENABLE_REACT_PERF = false;
-
-/**
- * Does template substitution on a URL (or any string). Variables will be
- * passed through encodeURIComponent.
- * @param {string} uriTemplate The path with template variables e.g. '/foo/$bar'.
- * @param {Object} variables The key/value pairs to replace the template
- * variables with. E.g. { '$bar': 'baz' }.
- * @return {string} The result of replacing all template variables e.g. '/foo/baz'.
- */
-function uriFromTemplate(uriTemplate, variables) {
-    let out = uriTemplate;
-    for (const [key, val] of Object.entries(variables)) {
-        out = out.replace(
-            '$' + key, encodeURIComponent(val),
-        );
-    }
-    return out;
-}
-
-=======
 import SettingsStore from "../../../settings/SettingsStore";
 import { aboveLeftOf, ContextMenuButton } from "../../structures/ContextMenu";
 import PersistedElement, { getPersistKey } from "./PersistedElement";
@@ -72,9 +39,9 @@
 import RoomWidgetContextMenu from "../context_menus/WidgetContextMenu";
 import WidgetAvatar from "../avatars/WidgetAvatar";
 import { replaceableComponent } from "../../../utils/replaceableComponent";
+import { urlSearchParamsToObject } from "../../../utils/UrlUtils";
 
 @replaceableComponent("views.elements.AppTile")
->>>>>>> b55f69a7
 export default class AppTile extends React.Component {
     constructor(props) {
         super(props);
@@ -194,27 +161,7 @@
             console.log("Failed to construct widget", e);
             this._sgWidget = null;
         }
-<<<<<<< HEAD
-        this._scalarClient.getScalarToken().then((token) => {
-            // Append scalar_token as a query param if not already present
-            this._scalarClient.scalarToken = token;
-            const u = url.parse(this._addWurlParams(this.props.app.url));
-            const params = urlSearchParamsToObject(new URLSearchParams(u.query));
-            if (!params.scalar_token) {
-                params.scalar_token = encodeURIComponent(token);
-                // u.search must be set to undefined, so that u.format() uses query parameters - https://nodejs.org/docs/latest/api/url.html#url_url_format_url_options
-                u.search = undefined;
-                u.query = params;
-            }
-
-            this.setState({
-                error: null,
-                widgetUrl: u.format(),
-                initialising: false,
-            });
-=======
-    }
->>>>>>> b55f69a7
+    }
 
     _startWidget() {
         this._sgWidget.prepare().then(() => {
