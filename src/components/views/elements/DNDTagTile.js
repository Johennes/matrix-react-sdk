/* eslint new-cap: "off" */
/*
Copyright 2017 New Vector Ltd.

Licensed under the Apache License, Version 2.0 (the "License");
you may not use this file except in compliance with the License.
You may obtain a copy of the License at

    http://www.apache.org/licenses/LICENSE-2.0

Unless required by applicable law or agreed to in writing, software
distributed under the License is distributed on an "AS IS" BASIS,
WITHOUT WARRANTIES OR CONDITIONS OF ANY KIND, either express or implied.
See the License for the specific language governing permissions and
limitations under the License.
*/

import React from 'react';
<<<<<<< HEAD

import TagTile from './TagTile';
import { ContextMenu, toRightOf, useContextMenu } from "../../structures/ContextMenu";
=======
import ContextMenu, { toRightOf, useContextMenu } from "../../structures/ContextMenu";
>>>>>>> 2b52e17a
import * as sdk from '../../../index';

export default function DNDTagTile(props) {
    const [menuDisplayed, handle, openMenu, closeMenu] = useContextMenu();

    let contextMenu = null;
    if (menuDisplayed && handle.current) {
        const elementRect = handle.current.getBoundingClientRect();
        const TagTileContextMenu = sdk.getComponent('context_menus.TagTileContextMenu');
        contextMenu = (
            <ContextMenu {...toRightOf(elementRect)} onFinished={closeMenu}>
                <TagTileContextMenu tag={props.tag} onFinished={closeMenu} index={props.index} />
            </ContextMenu>
        );
    }
    return <>
        <TagTile
            {...props}
            contextMenuButtonRef={handle}
            menuDisplayed={menuDisplayed}
            openMenu={openMenu}
        />
        { contextMenu }
    </>;
}<|MERGE_RESOLUTION|>--- conflicted
+++ resolved
@@ -15,14 +15,10 @@
 limitations under the License.
 */
 
+import TagTile from './TagTile';
+
 import React from 'react';
-<<<<<<< HEAD
-
-import TagTile from './TagTile';
-import { ContextMenu, toRightOf, useContextMenu } from "../../structures/ContextMenu";
-=======
 import ContextMenu, { toRightOf, useContextMenu } from "../../structures/ContextMenu";
->>>>>>> 2b52e17a
 import * as sdk from '../../../index';
 
 export default function DNDTagTile(props) {
