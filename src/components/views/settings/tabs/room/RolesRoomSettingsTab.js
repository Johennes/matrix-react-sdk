/*
Copyright 2019 New Vector Ltd

Licensed under the Apache License, Version 2.0 (the "License");
you may not use this file except in compliance with the License.
You may obtain a copy of the License at

    http://www.apache.org/licenses/LICENSE-2.0

Unless required by applicable law or agreed to in writing, software
distributed under the License is distributed on an "AS IS" BASIS,
WITHOUT WARRANTIES OR CONDITIONS OF ANY KIND, either express or implied.
See the License for the specific language governing permissions and
limitations under the License.
*/

import React from 'react';
import PropTypes from 'prop-types';
import {_t, _td} from "../../../../../languageHandler";
import MatrixClientPeg from "../../../../../MatrixClientPeg";
import sdk from "../../../../..";
import AccessibleButton from "../../../elements/AccessibleButton";
import Modal from "../../../../../Modal";

const plEventsToLabels = {
    // These will be translated for us later.
    "m.room.avatar": _td("Change room avatar"),
    "m.room.name": _td("Change room name"),
    "m.room.canonical_alias": _td("Change main address for the room"),
    "m.room.history_visibility": _td("Change history visibility"),
    "m.room.power_levels": _td("Change permissions"),
    "m.room.topic": _td("Change topic"),
<<<<<<< HEAD
    "m.room.encryption": _td("Enable room encryption"),
=======
    "m.room.tombstone": _td("Upgrade the room"),
>>>>>>> 27fdef55

    "im.vector.modular.widgets": _td("Modify widgets"),
};

const plEventsToShow = {
    // If an event is listed here, it will be shown in the PL settings. Defaults will be calculated.
    "m.room.avatar": {isState: true},
    "m.room.name": {isState: true},
    "m.room.canonical_alias": {isState: true},
    "m.room.history_visibility": {isState: true},
    "m.room.power_levels": {isState: true},
    "m.room.topic": {isState: true},
<<<<<<< HEAD
    "m.room.encryption": {isState: true},
=======
    "m.room.tombstone": {isState: true},
>>>>>>> 27fdef55

    "im.vector.modular.widgets": {isState: true},
};

// parse a string as an integer; if the input is undefined, or cannot be parsed
// as an integer, return a default.
function parseIntWithDefault(val, def) {
    const res = parseInt(val);
    return isNaN(res) ? def : res;
}

export class BannedUser extends React.Component {
    static propTypes = {
        canUnban: PropTypes.bool,
        member: PropTypes.object.isRequired, // js-sdk RoomMember
        by: PropTypes.string.isRequired,
        reason: PropTypes.string,
        onUnbanned: PropTypes.func.isRequired,
    };

    _onUnbanClick = (e) => {
        MatrixClientPeg.get().unban(this.props.member.roomId, this.props.member.userId).then(() => {
            this.props.onUnbanned();
        }).catch((err) => {
            const ErrorDialog = sdk.getComponent("dialogs.ErrorDialog");
            console.error("Failed to unban: " + err);
            Modal.createTrackedDialog('Failed to unban', '', ErrorDialog, {
                title: _t('Error'),
                description: _t('Failed to unban'),
            });
        });
    };

    render() {
        let unbanButton;

        if (this.props.canUnban) {
            unbanButton = (
                <AccessibleButton kind='danger_sm' onClick={this._onUnbanClick}
                                  className='mx_RolesRoomSettingsTab_unbanBtn'>
                    { _t('Unban') }
                </AccessibleButton>
            );
        }

        const userId = this.props.member.name === this.props.member.userId ? null : this.props.member.userId;
        return (
            <li>
                {unbanButton}
                <span title={_t("Banned by %(displayName)s", {displayName: this.props.by})}>
                    <strong>{ this.props.member.name }</strong> {userId}
                    {this.props.reason ? " " + _t('Reason') + ": " + this.props.reason : ""}
                </span>
            </li>
        );
    }
}

export default class RolesRoomSettingsTab extends React.Component {
    static propTypes = {
        roomId: PropTypes.string.isRequired,
    };

    _populateDefaultPlEvents(eventsSection, stateLevel, eventsLevel) {
        for (const desiredEvent of Object.keys(plEventsToShow)) {
            if (!(desiredEvent in eventsSection)) {
                eventsSection[desiredEvent] = (plEventsToShow[desiredEvent].isState ? stateLevel : eventsLevel);
            }
        }
    }

    _onPowerLevelsChanged = (value, powerLevelKey) => {
        const client = MatrixClientPeg.get();
        const room = client.getRoom(this.props.roomId);
        const plEvent = room.currentState.getStateEvents('m.room.power_levels', '');
        let plContent = plEvent ? (plEvent.getContent() || {}) : {};

        // Clone the power levels just in case
        plContent = Object.assign({}, plContent);

        const eventsLevelPrefix = "event_levels_";

        value = parseInt(value);

        if (powerLevelKey.startsWith(eventsLevelPrefix)) {
            // deep copy "events" object, Object.assign itself won't deep copy
            plContent["events"] = Object.assign({}, plContent["events"] || {});
            plContent["events"][powerLevelKey.slice(eventsLevelPrefix.length)] = value;
        } else {
            const keyPath = powerLevelKey.split('.');
            let parentObj;
            let currentObj = plContent;
            for (const key of keyPath) {
                if (!currentObj[key]) {
                    currentObj[key] = {};
                }
                parentObj = currentObj;
                currentObj = currentObj[key];
            }
            parentObj[keyPath[keyPath.length - 1]] = value;
        }

        client.sendStateEvent(this.props.roomId, "m.room.power_levels", plContent);
    };

    render() {
        const PowerSelector = sdk.getComponent('elements.PowerSelector');

        const client = MatrixClientPeg.get();
        const room = client.getRoom(this.props.roomId);
        const plEvent = room.currentState.getStateEvents('m.room.power_levels', '');
        const plContent = plEvent ? (plEvent.getContent() || {}) : {};
        const canChangeLevels = room.currentState.mayClientSendStateEvent('m.room.power_levels', client);

        const powerLevelDescriptors = {
            "users_default": {
                desc: _t('Default role'),
                defaultValue: 0,
            },
            "events_default": {
                desc: _t('Send messages'),
                defaultValue: 0,
            },
            "invite": {
                desc: _t('Invite users'),
                defaultValue: 50,
            },
            "state_default": {
                desc: _t('Change settings'),
                defaultValue: 50,
            },
            "kick": {
                desc: _t('Kick users'),
                defaultValue: 50,
            },
            "ban": {
                desc: _t('Ban users'),
                defaultValue: 50,
            },
            "redact": {
                desc: _t('Remove messages'),
                defaultValue: 50,
            },
            "notifications.room": {
                desc: _t('Notify everyone'),
                defaultValue: 50,
            },
        };

        const eventsLevels = plContent.events || {};
        const userLevels = plContent.users || {};
        const banLevel = parseIntWithDefault(plContent.ban, powerLevelDescriptors.ban.defaultValue);
        const defaultUserLevel = parseIntWithDefault(
            plContent.users_default,
            powerLevelDescriptors.users_default.defaultValue,
        );

        let currentUserLevel = userLevels[client.getUserId()];
        if (currentUserLevel === undefined) {
            currentUserLevel = defaultUserLevel;
        }

        this._populateDefaultPlEvents(
            eventsLevels,
            parseIntWithDefault(plContent.state_default, powerLevelDescriptors.state_default.defaultValue),
            parseIntWithDefault(plContent.events_default, powerLevelDescriptors.events_default.defaultValue),
        );

        let privilegedUsersSection = <div>{_t('No users have specific privileges in this room')}</div>;
        let mutedUsersSection;
        if (Object.keys(userLevels).length) {
            const privilegedUsers = [];
            const mutedUsers = [];

            Object.keys(userLevels).forEach(function(user) {
                const canChange = userLevels[user] < currentUserLevel && canChangeLevels;
                if (userLevels[user] > defaultUserLevel) { // privileged
                    privilegedUsers.push(
                        <PowerSelector value={userLevels[user]} disabled={!canChange} label={user} key={user} />,
                    );
                } else if (userLevels[user] < defaultUserLevel) { // muted
                    mutedUsers.push(
                        <PowerSelector value={userLevels[user]} disabled={!canChange} label={user} key={user} />,
                    );
                }
            });

            // comparator for sorting PL users lexicographically on PL descending, MXID ascending. (case-insensitive)
            const comparator = (a, b) => {
                const plDiff = userLevels[b.key] - userLevels[a.key];
                return plDiff !== 0 ? plDiff : a.key.toLocaleLowerCase().localeCompare(b.key.toLocaleLowerCase());
            };

            privilegedUsers.sort(comparator);
            mutedUsers.sort(comparator);

            if (privilegedUsers.length) {
                privilegedUsersSection =
                    <div className='mx_SettingsTab_section mx_SettingsTab_subsectionText'>
                        <div className='mx_SettingsTab_subheading'>{ _t('Privileged Users') }</div>
                        {privilegedUsers}
                    </div>;
            }
            if (mutedUsers.length) {
                mutedUsersSection =
                    <div className='mx_SettingsTab_section mx_SettingsTab_subsectionText'>
                        <div className='mx_SettingsTab_subheading'>{ _t('Muted Users') }</div>
                        {mutedUsers}
                    </div>;
            }
        }

        const banned = room.getMembersWithMembership("ban");
        let bannedUsersSection;
        if (banned.length) {
            const canBanUsers = currentUserLevel >= banLevel;
            bannedUsersSection =
                <div className='mx_SettingsTab_section mx_SettingsTab_subsectionText'>
                    <div className='mx_SettingsTab_subheading'>{ _t('Banned users') }</div>
                    <ul>
                        {banned.map((member) => {
                            const banEvent = member.events.member.getContent();
                            const sender = room.getMember(member.events.member.getSender());
                            let bannedBy = member.events.member.getSender(); // start by falling back to mxid
                            if (sender) bannedBy = sender.name;
                            return (
                                <BannedUser key={member.userId} canUnban={canBanUsers}
                                            member={member} reason={banEvent.reason}
                                            by={bannedBy} onUnbanned={this.forceUpdate} />
                            );
                        })}
                    </ul>
                </div>;
        }

        const powerSelectors = Object.keys(powerLevelDescriptors).map((key, index) => {
            const descriptor = powerLevelDescriptors[key];

            const keyPath = key.split('.');
            let currentObj = plContent;
            for (const prop of keyPath) {
                if (currentObj === undefined) {
                    break;
                }
                currentObj = currentObj[prop];
            }

            const value = parseIntWithDefault(currentObj, descriptor.defaultValue);
            return <div key={index} className="">
                <PowerSelector
                    label={descriptor.desc}
                    value={value}
                    usersDefault={defaultUserLevel}
                    disabled={!canChangeLevels || currentUserLevel < value}
                    powerLevelKey={key} // Will be sent as the second parameter to `onChange`
                    onChange={this._onPowerLevelsChanged}
                />
            </div>;
        });

        const eventPowerSelectors = Object.keys(eventsLevels).map((eventType, i) => {
            let label = plEventsToLabels[eventType];
            if (label) {
                label = _t(label);
            } else {
                label = _t("Send %(eventType)s events", {eventType});
            }
            return (
                <div className="" key={eventType}>
                    <PowerSelector
                        label={label}
                        value={eventsLevels[eventType]}
                        usersDefault={defaultUserLevel}
                        disabled={!canChangeLevels || currentUserLevel < eventsLevels[eventType]}
                        powerLevelKey={"event_levels_" + eventType}
                        onChange={this._onPowerLevelsChanged}
                    />
                </div>
            );
        });

        return (
            <div className="mx_SettingsTab mx_RolesRoomSettingsTab">
                <div className="mx_SettingsTab_heading">{_t("Roles & Permissions")}</div>
                {privilegedUsersSection}
                {mutedUsersSection}
                {bannedUsersSection}
                <div className='mx_SettingsTab_section mx_SettingsTab_subsectionText'>
                    <span className='mx_SettingsTab_subheading'>{_t("Permissions")}</span>
                    <p>{_t('Select the roles required to change various parts of the room')}</p>
                    {powerSelectors}
                    {eventPowerSelectors}
                </div>
            </div>
        );
    }
}<|MERGE_RESOLUTION|>--- conflicted
+++ resolved
@@ -30,11 +30,8 @@
     "m.room.history_visibility": _td("Change history visibility"),
     "m.room.power_levels": _td("Change permissions"),
     "m.room.topic": _td("Change topic"),
-<<<<<<< HEAD
+    "m.room.tombstone": _td("Upgrade the room"),
     "m.room.encryption": _td("Enable room encryption"),
-=======
-    "m.room.tombstone": _td("Upgrade the room"),
->>>>>>> 27fdef55
 
     "im.vector.modular.widgets": _td("Modify widgets"),
 };
@@ -47,11 +44,8 @@
     "m.room.history_visibility": {isState: true},
     "m.room.power_levels": {isState: true},
     "m.room.topic": {isState: true},
-<<<<<<< HEAD
+    "m.room.tombstone": {isState: true},
     "m.room.encryption": {isState: true},
-=======
-    "m.room.tombstone": {isState: true},
->>>>>>> 27fdef55
 
     "im.vector.modular.widgets": {isState: true},
 };
