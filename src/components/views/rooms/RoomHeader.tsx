--- conflicted
+++ resolved
@@ -186,18 +186,10 @@
             </ContextMenuTooltipButton>
         );
 
-<<<<<<< HEAD
-        const topicElement = <RoomTopic room={this.props.room}>
-            { (title, body, ref) => <div className="mx_RoomHeader_topic" ref={ref} title={title} dir="auto">
-                { body }
-            </div> }
-        </RoomTopic>;
-=======
         const topicElement = <RoomTopic
             room={this.props.room}
             className="mx_RoomHeader_topic"
         />;
->>>>>>> 5f3a9378
 
         let roomAvatar;
         if (this.props.room) {
