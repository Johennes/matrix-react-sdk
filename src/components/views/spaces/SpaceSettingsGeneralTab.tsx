--- conflicted
+++ resolved
@@ -25,11 +25,7 @@
 import SpaceBasicSettings from "./SpaceBasicSettings";
 import { avatarUrlForRoom } from "../../../Avatar";
 import { IDialogProps } from "../dialogs/IDialogProps";
-<<<<<<< HEAD
-import { getTopic } from "../elements/RoomTopic";
 import { htmlSerializeFromMdIfNeeded } from "../../../editor/serialize";
-=======
->>>>>>> 5f3a9378
 import { leaveSpace } from "../../../utils/leave-behaviour";
 import { getTopic } from "../../../hooks/room/useTopic";
 
